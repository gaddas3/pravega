/**
 * Licensed to the Apache Software Foundation (ASF) under one
 * or more contributor license agreements.  See the NOTICE file
 * distributed with this work for additional information
 * regarding copyright ownership.  The ASF licenses this file
 * to you under the Apache License, Version 2.0 (the
 * "License"); you may not use this file except in compliance
 * with the License.  You may obtain a copy of the License at
 * <p>
 * http://www.apache.org/licenses/LICENSE-2.0
 * <p>
 * Unless required by applicable law or agreed to in writing, software
 * distributed under the License is distributed on an "AS IS" BASIS,
 * WITHOUT WARRANTIES OR CONDITIONS OF ANY KIND, either express or implied.
 * See the License for the specific language governing permissions and
 * limitations under the License.
 */

package com.emc.pravega.service.server.logs;

import com.emc.pravega.service.server.CacheKey;
import com.emc.pravega.service.server.ContainerMetadata;
import com.emc.pravega.service.server.DataCorruptionException;
import com.emc.pravega.service.server.ReadIndex;
import com.emc.pravega.service.server.logs.operations.CachedStreamSegmentAppendOperation;
import com.emc.pravega.service.server.logs.operations.MergeTransactionOperation;
import com.emc.pravega.service.server.logs.operations.StorageOperation;
import com.emc.pravega.service.server.logs.operations.StreamSegmentAppendOperation;
import com.emc.pravega.service.storage.Cache;
import com.google.common.base.Preconditions;

import java.util.HashSet;

/**
 * Provides methods for updating the Cache and the ReadIndex, as a result of the DurableLog processing operations.
 */
public class CacheUpdater {
    //region Members

    private final Cache cache;
    private final ReadIndex readIndex;
    private HashSet<Long> recentStreamSegmentIds;

    //endregion

    //region Constructor

    /**
     * Creates a new instance of the CacheUpdater class.
     *
     * @param cache     The cache to use.
     * @param readIndex The ReadIndex to use.
     */
    public CacheUpdater(Cache cache, ReadIndex readIndex) {
        Preconditions.checkNotNull(cache, "cache");
        Preconditions.checkNotNull(readIndex, "readIndex");

        this.cache = cache;
        this.readIndex = readIndex;
        this.recentStreamSegmentIds = new HashSet<>();
    }

    //endregion

    /**
     * Registers the given operation in the ReadIndex.
     *
     * @param operation The operation to register.
     */
    CacheKey addToReadIndex(StorageOperation operation) {
        CacheKey result = null;
        if (operation instanceof StreamSegmentAppendOperation) {
            // Record a StreamSegmentAppendOperation. Just in case, we also support this type of operation, but we need to
            // log a warning indicating so. This means we do not optimize memory properly, and we end up storing data
            // in two different places.
            StreamSegmentAppendOperation appendOperation = (StreamSegmentAppendOperation) operation;
            result = this.readIndex.append(appendOperation.getStreamSegmentId(), appendOperation.getStreamSegmentOffset(), appendOperation.getData());
<<<<<<< HEAD
        } else if (operation instanceof MergeBatchOperation) {
            // Record a Merge Batch operation. We call beginMerge here, and the StorageWriter will call completeMerge.
            MergeBatchOperation mergeOperation = (MergeBatchOperation) operation;
            this.readIndex.beginMerge(mergeOperation.getStreamSegmentId(), mergeOperation.getStreamSegmentOffset(), mergeOperation.getBatchStreamSegmentId());
=======
        } else if (operation instanceof MergeTransactionOperation) {
            // Record a MergeTransactionOperation. We call beginMerge here, and the StorageWriter will call completeMerge.
            MergeTransactionOperation mergeOperation = (MergeTransactionOperation) operation;
            this.readIndex.beginMerge(mergeOperation.getStreamSegmentId(), mergeOperation.getStreamSegmentOffset(), mergeOperation.getTransactionSegmentId());
>>>>>>> 8ff6fa21
        } else {
            assert !(operation instanceof CachedStreamSegmentAppendOperation) : "attempted to add a CachedStreamSegmentAppendOperation to the ReadIndex";
        }

        // Record recent activity on stream segment, if applicable.
        // We should record this for any kind of StorageOperation. When we issue 'triggerFutureReads' on the readIndex,
        // it should include 'sealed' StreamSegments too - any Future Reads waiting on that Offset will be cancelled.
        synchronized (this.readIndex) {
            this.recentStreamSegmentIds.add(operation.getStreamSegmentId());
        }

        return result;
    }

    /**
     * Puts the ReadIndex in Recovery Mode, using the given Metadata Source as interim.
     *
     * @param recoveryMetadataSource The metadata to use during recovery.
     */
    void enterRecoveryMode(ContainerMetadata recoveryMetadataSource) {
        this.readIndex.enterRecoveryMode(recoveryMetadataSource);
    }

    /**
     * Puts the ReadIndex out of Recovery Mode, using the given Metadata Source as final.
     *
     * @param successfulRecovery Indicates whether recovery was successful. If not, the operations may be reverted and
     *                           the contents of the memory structures may be cleared out.
     */
    void exitRecoveryMode(boolean successfulRecovery) throws DataCorruptionException {
        this.readIndex.exitRecoveryMode(successfulRecovery);
    }

    /**
     * Flushes recently appended items, if needed.
     * For example, it may trigger Future Reads on the ReadIndex, if the readIndex supports that.
     */
    void flush() {
        HashSet<Long> elements;
        synchronized (this.readIndex) {
            elements = this.recentStreamSegmentIds;
            this.recentStreamSegmentIds = new HashSet<>();
        }

        this.readIndex.triggerFutureReads(elements);
    }

    /**
     * Clears all in-memory structures of all data and resets the cache to empty.
     *
     * @throws IllegalStateException If the operation cannot be performed due to the current state of the system, such
     *                               as metadata not being in Recovery mode.
     */
    void clear() {
        this.readIndex.clear();
        this.cache.reset();
        synchronized (this.readIndex) {
            this.recentStreamSegmentIds = new HashSet<>();
        }
    }
}<|MERGE_RESOLUTION|>--- conflicted
+++ resolved
@@ -75,17 +75,10 @@
             // in two different places.
             StreamSegmentAppendOperation appendOperation = (StreamSegmentAppendOperation) operation;
             result = this.readIndex.append(appendOperation.getStreamSegmentId(), appendOperation.getStreamSegmentOffset(), appendOperation.getData());
-<<<<<<< HEAD
-        } else if (operation instanceof MergeBatchOperation) {
-            // Record a Merge Batch operation. We call beginMerge here, and the StorageWriter will call completeMerge.
-            MergeBatchOperation mergeOperation = (MergeBatchOperation) operation;
-            this.readIndex.beginMerge(mergeOperation.getStreamSegmentId(), mergeOperation.getStreamSegmentOffset(), mergeOperation.getBatchStreamSegmentId());
-=======
         } else if (operation instanceof MergeTransactionOperation) {
             // Record a MergeTransactionOperation. We call beginMerge here, and the StorageWriter will call completeMerge.
             MergeTransactionOperation mergeOperation = (MergeTransactionOperation) operation;
             this.readIndex.beginMerge(mergeOperation.getStreamSegmentId(), mergeOperation.getStreamSegmentOffset(), mergeOperation.getTransactionSegmentId());
->>>>>>> 8ff6fa21
         } else {
             assert !(operation instanceof CachedStreamSegmentAppendOperation) : "attempted to add a CachedStreamSegmentAppendOperation to the ReadIndex";
         }
