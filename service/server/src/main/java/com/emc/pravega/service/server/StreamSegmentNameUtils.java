--- conflicted
+++ resolved
@@ -1,129 +1,84 @@
-/**
- * Licensed to the Apache Software Foundation (ASF) under one
- * or more contributor license agreements.  See the NOTICE file
- * distributed with this work for additional information
- * regarding copyright ownership.  The ASF licenses this file
- * to you under the Apache License, Version 2.0 (the
- * "License"); you may not use this file except in compliance
- * with the License.  You may obtain a copy of the License at
- * <p>
- * http://www.apache.org/licenses/LICENSE-2.0
- * <p>
- * Unless required by applicable law or agreed to in writing, software
- * distributed under the License is distributed on an "AS IS" BASIS,
- * WITHOUT WARRANTIES OR CONDITIONS OF ANY KIND, either express or implied.
- * See the License for the specific language governing permissions and
- * limitations under the License.
- */
-
-package com.emc.pravega.service.server;
-
-import java.util.UUID;
-
-/**
- * Utility methods for StreamSegment Names.
- */
-public final class StreamSegmentNameUtils {
-    //region Members
-
-    /**
-     * We append this to the end of the Parent StreamName, then we append a unique identifier.
-     */
-    private static final String DELIMITER = "#transaction.";
-
-    /**
-     * The unique identifier is made of two parts, each having a length of 16 bytes (64 bits in Hex).
-     */
-    private static final int PART_LENGTH = 16;
-
-    /**
-     * The length of the unique identifier, in bytes (it is made of two parts).
-     */
-    private static final int ID_LENGTH = 2 * PART_LENGTH;
-
-    /**
-     * Custom String format that converts a 64 bit integer into a hex number, with leading zeroes.
-     */
-    private static final String PART_FORMAT = "%0" + PART_LENGTH + "x";
-
-    //endregion
-
-    /**
-<<<<<<< HEAD
-     * Returns the batch name for a Batch StreamSegment based on the name of the current Parent StreamSegment, and the batchId
-     *
-     * @param parentStreamSegmentName The name of the Parent StreamSegment for this batch.
-     * @param batchId The unique Id for the batch.
-     * @return The name of the Batch StreamSegmentId.
-     */
-    public static String getBatchNameFromId(String parentStreamSegmentName, UUID batchId) {
-        StringBuilder result = new StringBuilder();
-        result.append(parentStreamSegmentName);
-        result.append(DELIMITER);
-        result.append(String.format(PART_FORMAT, batchId.getMostSignificantBits()));
-        result.append(String.format(PART_FORMAT, batchId.getLeastSignificantBits()));
-        return result.toString();
-    }
-
-    /**
-     * Attempts to extract the name of the Parent StreamSegment for the given Batch StreamSegment. This method returns a
-     * valid value only if the batchStreamSegmentName was generated using the {@link #getBatchNameFromId(String, UUID)} method.
-=======
-     * Generates a name for a Transaction StreamSegment based on the name of the current Parent StreamSegment.
-     * Every call to this method should generate a different name, as long as the calls are at least 1ns apart.
-     * The return value from this method can be decomposed using the getParentStreamSegmentName method.
-     *
-     * @param parentStreamSegmentName The name of the Parent StreamSegment for this Transaction.
-     * @return The name of the Transaction StreamSegmentId.
-     */
-    public static String generateTransactionStreamSegmentName(String parentStreamSegmentName) {
-        // Part 1 is the the long HashCode for the parentStreamSegmentName.
-        long part1 = StringHelpers.longHashCode(parentStreamSegmentName, 0, parentStreamSegmentName.length());
-
-        // Part 2 is a combination of the current time, expressed both in Millis and in Nanos.
-        long part2 = System.currentTimeMillis() & 0xffffffffL;
-        part2 = part2 << Integer.SIZE | System.nanoTime() & 0xffffffffL;
-
-        return parentStreamSegmentName + DELIMITER + String.format(PART_FORMAT, part1) + String.format(PART_FORMAT, part2);
-    }
-
-    /**
-     * Attempts to extract the name of the Parent StreamSegment for the given Transaction StreamSegment. This method returns a
-     * valid value only if the Transaction StreamSegmentName was generated using the generateTransactionStreamSegmentName method.
->>>>>>> 8ff6fa21
-     *
-     * @param transactionName The name of the Transaction StreamSegment to extract the name of the Parent StreamSegment.
-     * @return The name of the Parent StreamSegment, or null if not a valid StreamSegment.
-     */
-    public static String getParentStreamSegmentName(String transactionName) {
-        // Check to see if the given name is a properly formatted Transaction.
-        int endOfStreamNamePos = transactionName.lastIndexOf(DELIMITER);
-        if (endOfStreamNamePos < 0 || endOfStreamNamePos + DELIMITER.length() + ID_LENGTH > transactionName.length()) {
-            // Improperly formatted Transaction name.
-            return null;
-        }
-<<<<<<< HEAD
-        return batchStreamSegmentName.substring(0, endOfStreamNamePos);
-=======
-
-        // Extract the hashcode from Part 1 (We don't care about Part 2 here). The hash is the entire part1.
-        int decodePos = endOfStreamNamePos + DELIMITER.length();
-        long hash;
-        try {
-            hash = Long.parseUnsignedLong(transactionName.substring(decodePos, decodePos + PART_LENGTH), 16);
-        } catch (NumberFormatException ex) {
-            // Not a valid Transaction name.
-            return null;
-        }
-
-        // Determine the hash of the "parent" name.
-        long expectedHash = StringHelpers.longHashCode(transactionName, 0, endOfStreamNamePos);
-        if (hash == expectedHash) {
-            return transactionName.substring(0, endOfStreamNamePos);
-        }
-
-        // Hash mismatch. Not a valid Transaction.
-        return null;
->>>>>>> 8ff6fa21
-    }
-}+/**
+ * Licensed to the Apache Software Foundation (ASF) under one
+ * or more contributor license agreements.  See the NOTICE file
+ * distributed with this work for additional information
+ * regarding copyright ownership.  The ASF licenses this file
+ * to you under the Apache License, Version 2.0 (the
+ * "License"); you may not use this file except in compliance
+ * with the License.  You may obtain a copy of the License at
+ * <p>
+ * http://www.apache.org/licenses/LICENSE-2.0
+ * <p>
+ * Unless required by applicable law or agreed to in writing, software
+ * distributed under the License is distributed on an "AS IS" BASIS,
+ * WITHOUT WARRANTIES OR CONDITIONS OF ANY KIND, either express or implied.
+ * See the License for the specific language governing permissions and
+ * limitations under the License.
+ */
+
+package com.emc.pravega.service.server;
+
+import java.util.UUID;
+
+/**
+ * Utility methods for StreamSegment Names.
+ */
+public final class StreamSegmentNameUtils {
+    //region Members
+
+    /**
+     * We append this to the end of the Parent StreamName, then we append a unique identifier.
+     */
+    private static final String DELIMITER = "#transaction.";
+
+    /**
+     * The unique identifier is made of two parts, each having a length of 16 bytes (64 bits in Hex).
+     */
+    private static final int PART_LENGTH = 16;
+
+    /**
+     * The length of the unique identifier, in bytes (it is made of two parts).
+     */
+    private static final int ID_LENGTH = 2 * PART_LENGTH;
+
+    /**
+     * Custom String format that converts a 64 bit integer into a hex number, with leading zeroes.
+     */
+    private static final String PART_FORMAT = "%0" + PART_LENGTH + "x";
+
+    //endregion
+
+    /**
+     * Returns the transaction name for a TransactionStreamSegment based on the name of the current Parent StreamSegment, and the transactionId
+     *
+     * @param parentStreamSegmentName The name of the Parent StreamSegment for this transaction.
+     * @param transactionId The unique Id for the transaction.
+     * @return The name of the Transaction StreamSegmentId.
+     */
+    public static String getTransactionNameFromId(String parentStreamSegmentName, UUID transactionId) {
+        StringBuilder result = new StringBuilder();
+        result.append(parentStreamSegmentName);
+        result.append(DELIMITER);
+        result.append(String.format(PART_FORMAT, transactionId.getMostSignificantBits()));
+        result.append(String.format(PART_FORMAT, transactionId.getLeastSignificantBits()));
+        return result.toString();
+    }
+
+
+    /**
+     * Attempts to extract the name of the Parent StreamSegment for the given Transaction StreamSegment. This method returns a
+     * valid value only if the Transaction StreamSegmentName was generated using the generateTransactionStreamSegmentName method.
+     * 
+     * @param transactionName The name of the Transaction StreamSegment to extract the name of the Parent StreamSegment.
+     * @return The name of the Parent StreamSegment, or null if not a valid StreamSegment.
+     */
+    public static String getParentStreamSegmentName(String transactionName) {
+        // Check to see if the given name is a properly formatted Transaction.
+        int endOfStreamNamePos = transactionName.lastIndexOf(DELIMITER);
+        if (endOfStreamNamePos < 0 || endOfStreamNamePos + DELIMITER.length() + ID_LENGTH > transactionName.length()) {
+            // Improperly formatted Transaction name.
+            return null;
+        }
+        return transactionName.substring(0, endOfStreamNamePos);
+    }
+}