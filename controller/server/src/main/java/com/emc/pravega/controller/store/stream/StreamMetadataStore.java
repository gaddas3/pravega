--- conflicted
+++ resolved
@@ -38,9 +38,12 @@
      *
      * @param name          stream name.
      * @param configuration stream configuration.
-     * @return boolean indicating whether the stream was created.
+     * @param createTimestamp stream creation timestamp.
+     * @return boolean indicating whether the stream was created
      */
-    CompletableFuture<Boolean> createStream(final String name, final StreamConfiguration configuration, final long createTimestamp);
+    CompletableFuture<Boolean> createStream(final String name,
+                                            final StreamConfiguration configuration,
+                                            final long createTimestamp);
 
     /**
      * Updates the configuration of an existing stream.
@@ -60,19 +63,15 @@
     CompletableFuture<StreamConfiguration> getConfiguration(final String name);
 
     /**
-<<<<<<< HEAD
-=======
-     * Gets a segment for the given stream and segment number.
-     *
->>>>>>> ace58c7d
-     * @param name   stream name.
+     * Get Segment.
+     *  @param name   stream name.
      * @param number segment number.
      * @return segment at given number.
      */
     CompletableFuture<Segment> getSegment(final String name, final int number);
 
     /**
-     * Gets all the currently active segments for the given stream.
+     * Get active segments.
      *
      * @param name stream name.
      * @return currently active segments
@@ -80,11 +79,8 @@
     CompletableFuture<List<Segment>> getActiveSegments(final String name);
 
     /**
-<<<<<<< HEAD
-=======
-     * Gets all the active segments for the given stream at the given timestamp.
+     * Get active segments at given timestamp.
      *
->>>>>>> ace58c7d
      * @param name      stream name.
      * @param timestamp point in time.
      * @return the list of segments active at timestamp.
@@ -92,11 +88,8 @@
     CompletableFuture<SegmentFutures> getActiveSegments(final String name, final long timestamp);
 
     /**
-<<<<<<< HEAD
-=======
-     * Gets the new consumer positions for the given arguments.
+     * Get next segments.
      *
->>>>>>> ace58c7d
      * @param name              stream name.
      * @param completedSegments completely read segments.
      * @param currentSegments   current consumer positions.
@@ -122,56 +115,56 @@
                                            final long scaleTimestamp);
 
     /**
-     * Method to create a new transaction on a stream
+     * Method to create a new transaction on a stream.
      *
-     * @param scope
-     * @param stream
+     * @param scope  scope
+     * @param stream stream
      * @return new Transaction Id
      */
     CompletableFuture<UUID> createTransaction(final String scope, final String stream);
 
     /**
-     * get transaction status from the stream store
+     * Get transaction status from the stream store.
      *
-     * @param scope
-     * @param stream
-     * @param txId
+     * @param scope  scope
+     * @param stream stream
+     * @param txId   transaction id
      * @return
      */
     CompletableFuture<TxStatus> transactionStatus(final String scope, final String stream, final UUID txId);
 
     /**
-     * Update stream store to mark transaction as committed
+     * Update stream store to mark transaction as committed.
      *
-     * @param scope
-     * @param stream
-     * @param txId
+     * @param scope  scope
+     * @param stream stream
+     * @param txId   transaction id
      * @return
      */
     CompletableFuture<TxStatus> commitTransaction(final String scope, final String stream, final UUID txId);
 
     /**
-     * Update stream store to mark transaction as sealed
+     * Update stream store to mark transaction as sealed.
      *
-     * @param scope
-     * @param stream
-     * @param txId
+     * @param scope  scope
+     * @param stream stream
+     * @param txId   transaction id
      * @return
      */
     CompletableFuture<TxStatus> sealTransaction(final String scope, final String stream, final UUID txId);
 
     /**
-     * Update stream store to mark the transaction as dropped
+     * Update stream store to mark the transaction as dropped.
      *
-     * @param scope
-     * @param stream
-     * @param txId
+     * @param scope  scope
+     * @param stream stream
+     * @param txId   transaction id
      * @return
      */
     CompletableFuture<TxStatus> dropTransaction(final String scope, final String stream, final UUID txId);
 
     /**
-     * Returns all active transactions for all streams
+     * Returns all active transactions for all streams.
      * This is used for periodically identifying timedout transactions which can be dropped
      *
      * @return
