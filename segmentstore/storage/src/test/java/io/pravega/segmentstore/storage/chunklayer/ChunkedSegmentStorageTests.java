/**
 * Copyright Pravega Authors.
 *
 * Licensed under the Apache License, Version 2.0 (the "License");
 * you may not use this file except in compliance with the License.
 * You may obtain a copy of the License at
 *
 *     http://www.apache.org/licenses/LICENSE-2.0
 *
 * Unless required by applicable law or agreed to in writing, software
 * distributed under the License is distributed on an "AS IS" BASIS,
 * WITHOUT WARRANTIES OR CONDITIONS OF ANY KIND, either express or implied.
 * See the License for the specific language governing permissions and
 * limitations under the License.
 */
package io.pravega.segmentstore.storage.chunklayer;

import com.google.common.base.Preconditions;
import com.google.common.primitives.Longs;
import io.pravega.common.Exceptions;
import io.pravega.common.concurrent.Futures;
import io.pravega.segmentstore.contracts.BadOffsetException;
import io.pravega.segmentstore.contracts.SegmentProperties;
import io.pravega.segmentstore.contracts.StreamSegmentExistsException;
import io.pravega.segmentstore.contracts.StreamSegmentNotExistsException;
import io.pravega.segmentstore.contracts.StreamSegmentSealedException;
import io.pravega.segmentstore.contracts.StreamSegmentTruncatedException;
import io.pravega.segmentstore.storage.SegmentHandle;
import io.pravega.segmentstore.storage.SegmentRollingPolicy;
import io.pravega.segmentstore.storage.Storage;
import io.pravega.segmentstore.storage.StorageFullException;
import io.pravega.segmentstore.storage.StorageNotPrimaryException;
import io.pravega.segmentstore.storage.StorageUnavailableException;
import io.pravega.segmentstore.storage.StorageWrapper;
import io.pravega.segmentstore.storage.metadata.ChunkMetadata;
import io.pravega.segmentstore.storage.metadata.ChunkMetadataStore;
import io.pravega.segmentstore.storage.metadata.SegmentMetadata;
import io.pravega.segmentstore.storage.metadata.StatusFlags;
import io.pravega.segmentstore.storage.mocks.AbstractInMemoryChunkStorage;
import io.pravega.segmentstore.storage.mocks.InMemoryChunkStorage;
import io.pravega.segmentstore.storage.mocks.InMemoryMetadataStore;
import io.pravega.segmentstore.storage.mocks.InMemoryTaskQueueManager;
import io.pravega.segmentstore.storage.noop.NoOpChunkStorage;
import io.pravega.shared.NameUtils;
import io.pravega.test.common.AssertExtensions;
import io.pravega.test.common.IntentionalException;
import io.pravega.test.common.ThreadPooledTestSuite;
import java.io.ByteArrayInputStream;
import java.time.Duration;
import java.util.ArrayList;
import java.util.Arrays;
import java.util.HashSet;
import java.util.Random;
import java.util.UUID;
import java.util.concurrent.CompletableFuture;
import java.util.concurrent.Executor;
import java.util.concurrent.ExecutorService;
import java.util.concurrent.Executors;
import java.util.concurrent.ScheduledExecutorService;
import java.util.concurrent.atomic.AtomicInteger;
import lombok.Cleanup;
import lombok.Getter;
import lombok.extern.slf4j.Slf4j;
import lombok.val;
import org.junit.After;
import org.junit.Assert;
import org.junit.Before;
import org.junit.Rule;
import org.junit.Test;
import org.junit.rules.Timeout;

import static org.mockito.Mockito.doReturn;
import static org.mockito.Mockito.mock;

/**
 * Unit tests for {@link ChunkedSegmentStorage}.
 * The focus is on testing the ChunkedSegmentStorage implementation itself very thoroughly.
 * It uses {@link NoOpChunkStorage} as {@link ChunkStorage}.
 */
@Slf4j
public class ChunkedSegmentStorageTests extends ThreadPooledTestSuite {
    protected static final Duration TIMEOUT = Duration.ofSeconds(3000);
    private static final int CONTAINER_ID = 42;
    private static final int OWNER_EPOCH = 100;
    private static final int THREAD_POOL_SIZE = 3;
    protected final Random rnd = new Random(0);

    @Rule
    public Timeout globalTimeout = Timeout.seconds(TIMEOUT.getSeconds());

    @Override
    @Before
    public void before() throws Exception {
        super.before();
    }

    @Override
    @After
    public void after() throws Exception {
        super.after();
    }

    @Override
    protected int getThreadPoolSize() {
        return THREAD_POOL_SIZE;
    }

    public ChunkStorage createChunkStorage() throws Exception {
        return new NoOpChunkStorage(executorService());
    }

    public ChunkMetadataStore createMetadataStore() throws Exception {
        return new InMemoryMetadataStore(ChunkedSegmentStorageConfig.DEFAULT_CONFIG, executorService());
    }

    public TestContext getTestContext() throws Exception {
        return new TestContext(executorService());
    }

    public TestContext getTestContext(ChunkedSegmentStorageConfig config) throws Exception {
        return new TestContext(executorService(), config);
    }

    /**
     * Test {@link ChunkedSegmentStorage#supportsTruncation()}.
     */
    @Test
    public void testSupportsTruncate() throws Exception {
        @Cleanup
        val chunkStorage = createChunkStorage();
        @Cleanup
        val metadataStore = createMetadataStore();
        @Cleanup
        val chunkedSegmentStorage = new ChunkedSegmentStorage(42, chunkStorage, metadataStore, executorService(), ChunkedSegmentStorageConfig.DEFAULT_CONFIG);
        Assert.assertTrue(chunkedSegmentStorage.supportsTruncation());
    }

    /**
     * Tests {@link ChunkedSegmentStorage#supportsAtomicWrites()}
     */
    @Test
    public void testSupportsAtomicWrites() throws Exception {
        @Cleanup
        val chunkStorage = createChunkStorage();
        @Cleanup
        val metadataStore = createMetadataStore();
        @Cleanup
        val chunkedSegmentStorage = new ChunkedSegmentStorage(42, chunkStorage, metadataStore, executorService(), ChunkedSegmentStorageConfig.DEFAULT_CONFIG);
        Assert.assertTrue(chunkedSegmentStorage.supportsAtomicWrites());
    }

    /**
     * Test initialization.
     *
     * @throws Exception
     */
    @Test
    public void testInitialization() throws Exception {
        @Cleanup
        val chunkStorage = createChunkStorage();
        @Cleanup
        val metadataStore = createMetadataStore();
        val config = ChunkedSegmentStorageConfig.DEFAULT_CONFIG;
        @Cleanup
        val chunkedSegmentStorage = new ChunkedSegmentStorage(CONTAINER_ID, chunkStorage, metadataStore, executorService(), config);

        testUninitialized(chunkedSegmentStorage);

        chunkedSegmentStorage.initialize(1);

        Assert.assertNotNull(chunkedSegmentStorage.getMetadataStore());
        Assert.assertEquals(chunkStorage, chunkedSegmentStorage.getChunkStorage());
        Assert.assertEquals(1, chunkedSegmentStorage.getEpoch());

        Assert.assertEquals(metadataStore, chunkedSegmentStorage.getMetadataStore());
        Assert.assertEquals(chunkStorage, chunkedSegmentStorage.getChunkStorage());
        Assert.assertNotNull(chunkedSegmentStorage.getSystemJournal());
        Assert.assertEquals(chunkedSegmentStorage.getSystemJournal().getConfig().getStorageMetadataRollingPolicy(),
                chunkedSegmentStorage.getConfig().getStorageMetadataRollingPolicy());
        Assert.assertEquals(1, chunkedSegmentStorage.getEpoch());
        Assert.assertEquals(CONTAINER_ID, chunkedSegmentStorage.getContainerId());
        Assert.assertEquals(0, chunkedSegmentStorage.getConfig().getMinSizeLimitForConcat());
        Assert.assertEquals(Long.MAX_VALUE, chunkedSegmentStorage.getConfig().getMaxSizeLimitForConcat());
        chunkedSegmentStorage.close();

        testUninitialized(chunkedSegmentStorage);
    }

    private void testUninitialized(ChunkedSegmentStorage chunkedSegmentStorage) {
        String testSegmentName = "foo";
        AssertExtensions.assertThrows(
                "getStreamSegmentInfo succeeded on uninitialized instance.",
                () -> chunkedSegmentStorage.getStreamSegmentInfo(testSegmentName, null),
                ex -> ex instanceof IllegalStateException);

        AssertExtensions.assertThrows(
                "Seal  succeeded on uninitialized instance.",
                () -> chunkedSegmentStorage.seal(SegmentStorageHandle.writeHandle(testSegmentName), null),
                ex -> ex instanceof IllegalStateException);

        AssertExtensions.assertThrows(
                "openWrite succeeded on uninitialized instance.",
                () -> chunkedSegmentStorage.openWrite(testSegmentName),
                ex -> ex instanceof IllegalStateException);

        AssertExtensions.assertThrows(
                "openRead succeeded on uninitialized instance.",
                () -> chunkedSegmentStorage.openRead(testSegmentName),
                ex -> ex instanceof IllegalStateException);

        AssertExtensions.assertThrows(
                "write succeeded on uninitialized instance.",
                () -> chunkedSegmentStorage.write(SegmentStorageHandle.writeHandle(testSegmentName), 0, new ByteArrayInputStream(new byte[1]), 1, null),
                ex -> ex instanceof IllegalStateException);

        AssertExtensions.assertThrows(
                "read succeeded on uninitialized instance.",
                () -> chunkedSegmentStorage.read(SegmentStorageHandle.readHandle(testSegmentName), 0, new byte[1], 0, 1, null),
                ex -> ex instanceof IllegalStateException);

        AssertExtensions.assertThrows(
                "Concat succeeded on uninitialized instance.",
                () -> chunkedSegmentStorage.concat(SegmentStorageHandle.readHandle(testSegmentName), 0, "inexistent", null),
                ex -> ex instanceof IllegalStateException);

        AssertExtensions.assertThrows(
                "Concat succeeded on uninitialized instance.",
                () -> chunkedSegmentStorage.delete(SegmentStorageHandle.readHandle(testSegmentName), null),
                ex -> ex instanceof IllegalStateException);
    }

    /**
     * Test exceptions for opertions on non-existent chunk.
     */
    @Test
    public void testSegmentNotExistsExceptionForNonExistent() throws Exception {
        String testSegmentName = "foo";
        SegmentRollingPolicy policy = new SegmentRollingPolicy(1); // Force rollover after each byte.
        @Cleanup
        TestContext testContext = getTestContext();
        Assert.assertFalse(testContext.chunkedSegmentStorage.exists(testSegmentName, null).get());

        AssertExtensions.assertFutureThrows(
                "getStreamSegmentInfo succeeded on missing segment.",
                testContext.chunkedSegmentStorage.getStreamSegmentInfo(testSegmentName, null),
                ex -> ex instanceof StreamSegmentNotExistsException);

        AssertExtensions.assertFutureThrows(
                "Seal succeeded on missing segment.",
                testContext.chunkedSegmentStorage.seal(SegmentStorageHandle.writeHandle(testSegmentName), null),
                ex -> ex instanceof StreamSegmentNotExistsException);

        AssertExtensions.assertFutureThrows(
                "openWrite succeeded on missing segment.",
                testContext.chunkedSegmentStorage.openWrite(testSegmentName),
                ex -> ex instanceof StreamSegmentNotExistsException);

        AssertExtensions.assertFutureThrows(
                "openRead succeeded on missing segment.",
                testContext.chunkedSegmentStorage.openRead(testSegmentName),
                ex -> ex instanceof StreamSegmentNotExistsException);

        AssertExtensions.assertFutureThrows(
                "write succeeded on missing segment.",
                testContext.chunkedSegmentStorage.write(SegmentStorageHandle.writeHandle(testSegmentName), 0, new ByteArrayInputStream(new byte[1]), 1, null),
                ex -> ex instanceof StreamSegmentNotExistsException);

        AssertExtensions.assertFutureThrows(
                "read succeeded on missing segment.",
                testContext.chunkedSegmentStorage.read(SegmentStorageHandle.readHandle(testSegmentName), 0, new byte[1], 0, 1, null),
                ex -> ex instanceof StreamSegmentNotExistsException);

        AssertExtensions.assertFutureThrows(
                "Concat succeeded on missing segment.",
                testContext.chunkedSegmentStorage.concat(SegmentStorageHandle.writeHandle(testSegmentName), 0, "inexistent", null),
                ex -> ex instanceof StreamSegmentNotExistsException);

        AssertExtensions.assertFutureThrows(
                "Concat succeeded on missing segment.",
                testContext.chunkedSegmentStorage.delete(SegmentStorageHandle.writeHandle(testSegmentName), null),
                ex -> ex instanceof StreamSegmentNotExistsException);

        AssertExtensions.assertFutureThrows(
                "Concat succeeded on missing segment.",
                testContext.chunkedSegmentStorage.truncate(SegmentStorageHandle.writeHandle(testSegmentName), 0, null),
                ex -> ex instanceof StreamSegmentNotExistsException);

    }

    @Test
    public void testSegmentNotExistsExceptionForDeletedSegment() throws Exception {
        String testSegmentName = "foo";
        SegmentRollingPolicy policy = new SegmentRollingPolicy(1); // Force rollover after each byte.
        @Cleanup
        TestContext testContext = getTestContext();
        val h = testContext.chunkedSegmentStorage.create(testSegmentName, null).get();
        Assert.assertTrue(testContext.chunkedSegmentStorage.exists(testSegmentName, null).get());

        // Delete
        testContext.chunkedSegmentStorage.delete(h, null).get();
        Assert.assertFalse(testContext.chunkedSegmentStorage.exists(testSegmentName, null).get());

        AssertExtensions.assertFutureThrows(
                "getStreamSegmentInfo succeeded on missing segment.",
                testContext.chunkedSegmentStorage.getStreamSegmentInfo(testSegmentName, null),
                ex -> ex instanceof StreamSegmentNotExistsException);

        AssertExtensions.assertFutureThrows(
                "Seal succeeded on missing segment.",
                testContext.chunkedSegmentStorage.seal(SegmentStorageHandle.writeHandle(testSegmentName), null),
                ex -> ex instanceof StreamSegmentNotExistsException);

        AssertExtensions.assertFutureThrows(
                "openWrite succeeded on missing segment.",
                testContext.chunkedSegmentStorage.openWrite(testSegmentName),
                ex -> ex instanceof StreamSegmentNotExistsException);

        AssertExtensions.assertFutureThrows(
                "openRead succeeded on missing segment.",
                testContext.chunkedSegmentStorage.openRead(testSegmentName),
                ex -> ex instanceof StreamSegmentNotExistsException);

        AssertExtensions.assertFutureThrows(
                "write succeeded on missing segment.",
                testContext.chunkedSegmentStorage.write(SegmentStorageHandle.writeHandle(testSegmentName), 0, new ByteArrayInputStream(new byte[1]), 1, null),
                ex -> ex instanceof StreamSegmentNotExistsException);

        AssertExtensions.assertFutureThrows(
                "read succeeded on missing segment.",
                testContext.chunkedSegmentStorage.read(SegmentStorageHandle.readHandle(testSegmentName), 0, new byte[1], 0, 1, null),
                ex -> ex instanceof StreamSegmentNotExistsException);

        AssertExtensions.assertFutureThrows(
                "Concat succeeded on missing segment.",
                testContext.chunkedSegmentStorage.concat(SegmentStorageHandle.writeHandle(testSegmentName), 0, "inexistent", null),
                ex -> ex instanceof StreamSegmentNotExistsException);

        AssertExtensions.assertFutureThrows(
                "Concat succeeded on missing segment.",
                testContext.chunkedSegmentStorage.delete(SegmentStorageHandle.writeHandle(testSegmentName), null),
                ex -> ex instanceof StreamSegmentNotExistsException);

        AssertExtensions.assertFutureThrows(
                "Concat succeeded on missing segment.",
                testContext.chunkedSegmentStorage.truncate(SegmentStorageHandle.writeHandle(testSegmentName), 0, null),
                ex -> ex instanceof StreamSegmentNotExistsException);

    }

    @Test
    public void testDeleteInvalidParameters() throws Exception {
        String testSegmentName = "foo";
        SegmentRollingPolicy policy = new SegmentRollingPolicy(1); // Force rollover after each byte.
        @Cleanup
        TestContext testContext = getTestContext();

        AssertExtensions.assertFutureThrows(
                "Concat succeeded on missing segment.",
                testContext.chunkedSegmentStorage.delete(null, null),
                ex -> ex instanceof IllegalArgumentException);
    }

    /**
     * Test scenarios when storage is no more primary.
     */
    @Test
    public void testStorageNotPrimaryException() throws Exception {
        String testSegmentName = "foo";
        @Cleanup
        TestContext testContext = getTestContext();
        testContext.chunkedSegmentStorage.initialize(2);
        int maxRollingLength = 1;
        int ownerEpoch = OWNER_EPOCH;
        testContext.insertMetadata(testSegmentName, maxRollingLength, ownerEpoch);

        // These operations should always succeed.
        testContext.chunkedSegmentStorage.getStreamSegmentInfo(testSegmentName, null).join();
        val h = testContext.chunkedSegmentStorage.openRead(testSegmentName).join();
        testContext.chunkedSegmentStorage.read(h, 0, new byte[0], 0, 0, null);

        // These operations should never succeed.
        AssertExtensions.assertFutureThrows(
                "Seal succeeded on segment not owned.",
                testContext.chunkedSegmentStorage.seal(SegmentStorageHandle.writeHandle(testSegmentName), null),
                ex -> ex instanceof StorageNotPrimaryException);

        AssertExtensions.assertFutureThrows(
                "openWrite succeeded on segment not owned.",
                testContext.chunkedSegmentStorage.openWrite(testSegmentName),
                ex -> ex instanceof StorageNotPrimaryException);

        AssertExtensions.assertFutureThrows(
                "delete succeeded on segment not owned.",
                testContext.chunkedSegmentStorage.delete(SegmentStorageHandle.writeHandle(testSegmentName), null),
                ex -> ex instanceof StorageNotPrimaryException);

        AssertExtensions.assertFutureThrows(
                "write succeeded on segment not owned.",
                testContext.chunkedSegmentStorage.write(SegmentStorageHandle.writeHandle(testSegmentName),
                        0,
                        new ByteArrayInputStream(new byte[10]),
                        10,
                        null),
                ex -> ex instanceof StorageNotPrimaryException);

        AssertExtensions.assertFutureThrows(
                "truncate succeeded on segment not owned.",
                testContext.chunkedSegmentStorage.truncate(SegmentStorageHandle.writeHandle(testSegmentName),
                        0, null),
                ex -> ex instanceof StorageNotPrimaryException);

        testContext.insertMetadata("source", maxRollingLength, 1);
        testContext.chunkedSegmentStorage.seal(SegmentStorageHandle.writeHandle("source"), null).join();
        AssertExtensions.assertFutureThrows(
                "concat succeeded on segment not owned.",
                testContext.chunkedSegmentStorage.concat(SegmentStorageHandle.writeHandle(testSegmentName), 0, "source", null),
                ex -> ex instanceof StorageNotPrimaryException);

    }

    /**
     * Test scenarios when storage is no more after fencing.
     */
    @Test
    public void testStorageNotPrimaryExceptionOnFencing() throws Exception {
        String testSegmentName = "foo";
        @Cleanup
        TestContext testContext = getTestContext();
        testContext.chunkedSegmentStorage.initialize(2);
        int maxRollingLength = 1;
        testContext.insertMetadata(testSegmentName, maxRollingLength, OWNER_EPOCH);
        testContext.insertMetadata("source", maxRollingLength, 1);
        testContext.chunkedSegmentStorage.seal(SegmentStorageHandle.writeHandle("source"), null).join();

        testContext.metadataStore.markFenced();

        // These operations should always succeed.
        testContext.chunkedSegmentStorage.getStreamSegmentInfo(testSegmentName, null).join();
        val h = testContext.chunkedSegmentStorage.openRead(testSegmentName).join();
        testContext.chunkedSegmentStorage.read(h, 0, new byte[0], 0, 0, null);

        // These operations should never succeed.
        AssertExtensions.assertFutureThrows(
                "Seal succeeded on segment not owned.",
                testContext.chunkedSegmentStorage.seal(SegmentStorageHandle.writeHandle(testSegmentName), null),
                ex -> ex instanceof StorageNotPrimaryException);

        AssertExtensions.assertFutureThrows(
                "delete succeeded on segment not owned.",
                testContext.chunkedSegmentStorage.delete(SegmentStorageHandle.writeHandle(testSegmentName), null),
                ex -> ex instanceof StorageNotPrimaryException);

        AssertExtensions.assertFutureThrows(
                "concat succeeded on segment not owned.",
                testContext.chunkedSegmentStorage.concat(SegmentStorageHandle.writeHandle(testSegmentName), 0, "source", null),
                ex -> ex instanceof StorageNotPrimaryException);

        AssertExtensions.assertFutureThrows(
                "create succeeded on segment not owned.",
                testContext.chunkedSegmentStorage.create("newSegment", null),
                ex -> ex instanceof StorageNotPrimaryException);

        AssertExtensions.assertFutureThrows(
                "truncate succeeded on segment not owned.",
                testContext.chunkedSegmentStorage.truncate(SegmentStorageHandle.writeHandle(testSegmentName),
                        0, null),
                ex -> ex instanceof StorageNotPrimaryException);

    }

    /**
     * Test scenarios when storage is no more primary with fencing after OpenWrite.
     */
    @Test
    public void testStorageNotPrimaryExceptionOnFencingAfterOpenWrite() throws Exception {
        String testSegmentName = "foo";
        @Cleanup
        TestContext testContext = getTestContext();
        testContext.chunkedSegmentStorage.initialize(2);
        int maxRollingLength = 1;
        testContext.insertMetadata(testSegmentName, maxRollingLength, OWNER_EPOCH);

        // These operations should always succeed.
        testContext.chunkedSegmentStorage.getStreamSegmentInfo(testSegmentName, null).join();

        testContext.metadataStore.markFenced();
        AssertExtensions.assertFutureThrows(
                "write succeeded on segment not owned.",
                testContext.chunkedSegmentStorage.write(SegmentStorageHandle.writeHandle(testSegmentName),
                        0,
                        new ByteArrayInputStream(new byte[10]),
                        10,
                        null),
                ex -> ex instanceof StorageNotPrimaryException);
    }

    /**
     * Test simple scenario for storage that does not support any appends.
     *
     * @throws Exception
     */
    @Test
    public void testSimpleScenarioWithNonAppendProvider() throws Exception {
        String testSegmentName = "foo";
        SegmentRollingPolicy policy = new SegmentRollingPolicy(2); // Force rollover after every 2 byte.
        @Cleanup
        TestContext testContext = getTestContext(ChunkedSegmentStorageConfig.DEFAULT_CONFIG.toBuilder().indexBlockSize(3).build());

        ((AbstractInMemoryChunkStorage) testContext.chunkStorage).setShouldSupportAppend(false);

        // Step 1: Create segment.
        val h = testContext.chunkedSegmentStorage.create(testSegmentName, policy, null).get();
        Assert.assertEquals(h.getSegmentName(), testSegmentName);
        Assert.assertFalse(h.isReadOnly());
        HashSet<String> chunksBefore = new HashSet<>();
        chunksBefore.addAll(TestUtils.getChunkNameList(testContext.metadataStore, testSegmentName));

        // Check metadata is stored.
        val segmentMetadata = TestUtils.getSegmentMetadata(testContext.metadataStore, testSegmentName);
        Assert.assertNotNull(segmentMetadata);
        Assert.assertEquals(segmentMetadata.getName(), testSegmentName);
        Assert.assertEquals(segmentMetadata.getKey(), testSegmentName);

        // Check exists
        Assert.assertTrue(testContext.chunkedSegmentStorage.exists(testSegmentName, null).get());

        // Check getStreamSegmentInfo.
        SegmentProperties info = testContext.chunkedSegmentStorage.getStreamSegmentInfo(testSegmentName, null).get();
        Assert.assertFalse(info.isSealed());
        Assert.assertFalse(info.isDeleted());
        Assert.assertEquals(info.getName(), testSegmentName);
        Assert.assertEquals(info.getLength(), 0);
        Assert.assertEquals(info.getStartOffset(), 0);

        // Write some data.
        long writeAt = 0;
        for (int i = 1; i < 5; i++) {
            testContext.chunkedSegmentStorage.write(h, writeAt, new ByteArrayInputStream(new byte[i]), i, null).join();
            writeAt += i;
        }

        TestUtils.checkSegmentLayout(testContext.metadataStore, testSegmentName,
                new long[]{
                        1,      // First write
                        2,      // Second write
                        2, 1,   // Third write
                        2, 2    // Fourth write
                });
        TestUtils.checkSegmentBounds(testContext.metadataStore, testSegmentName, 0, 10);
        TestUtils.checkReadIndexEntries(testContext.chunkedSegmentStorage, testContext.metadataStore, testSegmentName, 0, 10, true);
        TestUtils.checkChunksExistInStorage(testContext.chunkStorage, testContext.metadataStore, testSegmentName);

        // Check getStreamSegmentInfo.
        info = testContext.chunkedSegmentStorage.getStreamSegmentInfo(testSegmentName, null).get();
        Assert.assertFalse(info.isSealed());
        Assert.assertFalse(info.isDeleted());
        Assert.assertEquals(info.getName(), testSegmentName);
        Assert.assertEquals(info.getLength(), 10);
        Assert.assertEquals(info.getStartOffset(), 0);

        // Open write handle.
        val hWrite = testContext.chunkedSegmentStorage.openWrite(testSegmentName).get();
        Assert.assertEquals(hWrite.getSegmentName(), testSegmentName);
        Assert.assertFalse(hWrite.isReadOnly());

        testContext.chunkedSegmentStorage.write(hWrite, 10, new ByteArrayInputStream(new byte[4]), 4, null).join();
        TestUtils.checkSegmentLayout(testContext.metadataStore, testSegmentName,
                new long[]{
                        1,      // First write
                        2,      // Second write
                        2, 1,   // Third write
                        2, 2,   // Fourth write
                        2, 2    // Recent write
                });
        TestUtils.checkSegmentBounds(testContext.metadataStore, testSegmentName, 0, 14);
        TestUtils.checkReadIndexEntries(testContext.chunkedSegmentStorage, testContext.metadataStore, testSegmentName, 0, 14, true);
        TestUtils.checkChunksExistInStorage(testContext.chunkStorage, testContext.metadataStore, testSegmentName);
        HashSet<String>  chunksAfter = new HashSet<>();
        chunksAfter.addAll(TestUtils.getChunkNameList(testContext.metadataStore, testSegmentName));
        TestUtils.checkGarbageCollectionQueue(testContext.chunkedSegmentStorage, chunksBefore, chunksAfter);

        info = testContext.chunkedSegmentStorage.getStreamSegmentInfo(testSegmentName, null).get();
        Assert.assertFalse(info.isSealed());
        Assert.assertFalse(info.isDeleted());
        Assert.assertEquals(info.getName(), testSegmentName);
        Assert.assertEquals(info.getLength(), 14);
        Assert.assertEquals(info.getStartOffset(), 0);

        // Make sure calling create again does not succeed
        AssertExtensions.assertFutureThrows(
                "Create succeeded on missing segment.",
                testContext.chunkedSegmentStorage.create(testSegmentName, policy, null),
                ex -> ex instanceof StreamSegmentExistsException);

        testContext.chunkedSegmentStorage.delete(hWrite, null);
    }

    /**
     * Test simple scenario.
     *
     * @throws Exception Exception if any.
     */
    @Test
    public void testSimpleScenario() throws Exception {
        String testSegmentName = "foo";
        SegmentRollingPolicy policy = new SegmentRollingPolicy(2); // Force rollover after every 2 byte.
        @Cleanup
        TestContext testContext = getTestContext();
        testSimpleScenario(testSegmentName, policy, testContext);
    }

    private void testSimpleScenario(String testSegmentName, SegmentRollingPolicy policy, TestContext testContext) throws Exception {
        // Step 1: Create segment.
        val h = testContext.chunkedSegmentStorage.create(testSegmentName, policy, null).get();
        Assert.assertEquals(h.getSegmentName(), testSegmentName);
        Assert.assertFalse(h.isReadOnly());
        HashSet<String> chunksBefore = new HashSet<>();
        chunksBefore.addAll(TestUtils.getChunkNameList(testContext.metadataStore, testSegmentName));

        // Check metadata is stored.
        val segmentMetadata = TestUtils.getSegmentMetadata(testContext.metadataStore, testSegmentName);
        Assert.assertNotNull(segmentMetadata);
        Assert.assertEquals(segmentMetadata.getName(), testSegmentName);
        Assert.assertEquals(segmentMetadata.getKey(), testSegmentName);

        // Check exists
        Assert.assertTrue(testContext.chunkedSegmentStorage.exists(testSegmentName, null).get());

        // Check getStreamSegmentInfo.
        SegmentProperties info = testContext.chunkedSegmentStorage.getStreamSegmentInfo(testSegmentName, null).get();
        Assert.assertFalse(info.isSealed());
        Assert.assertFalse(info.isDeleted());
        Assert.assertEquals(info.getName(), testSegmentName);
        Assert.assertEquals(info.getLength(), 0);
        Assert.assertEquals(info.getStartOffset(), 0);

        // Write some data.
        long writeAt = 0;
        for (int i = 1; i < 5; i++) {
            testContext.chunkedSegmentStorage.write(h, writeAt, new ByteArrayInputStream(new byte[i]), i, null).join();
            writeAt += i;
        }
        TestUtils.checkSegmentLayout(testContext.metadataStore, testSegmentName, 2, 5);
        TestUtils.checkSegmentBounds(testContext.metadataStore, testSegmentName, 0, 10);
        TestUtils.checkReadIndexEntries(testContext.chunkedSegmentStorage, testContext.metadataStore, testSegmentName, 0, 10, true);
        TestUtils.checkChunksExistInStorage(testContext.chunkStorage, testContext.metadataStore, testSegmentName);

        // Check getStreamSegmentInfo.
        info = testContext.chunkedSegmentStorage.getStreamSegmentInfo(testSegmentName, null).get();
        Assert.assertFalse(info.isSealed());
        Assert.assertFalse(info.isDeleted());
        Assert.assertEquals(info.getName(), testSegmentName);
        Assert.assertEquals(info.getLength(), 10);
        Assert.assertEquals(info.getStartOffset(), 0);

        // Open write handle.
        val hWrite = testContext.chunkedSegmentStorage.openWrite(testSegmentName).get();
        Assert.assertEquals(hWrite.getSegmentName(), testSegmentName);
        Assert.assertFalse(hWrite.isReadOnly());

        testContext.chunkedSegmentStorage.write(hWrite, 10, new ByteArrayInputStream(new byte[4]), 4, null).join();
        TestUtils.checkSegmentLayout(testContext.metadataStore, testSegmentName, 2, 7);
        TestUtils.checkSegmentBounds(testContext.metadataStore, testSegmentName, 0, 14);
        TestUtils.checkReadIndexEntries(testContext.chunkedSegmentStorage, testContext.metadataStore, testSegmentName, 0, 14, true);
        TestUtils.checkChunksExistInStorage(testContext.chunkStorage, testContext.metadataStore, testSegmentName);
        HashSet<String>  chunksAfter = new HashSet<>();
        chunksAfter.addAll(TestUtils.getChunkNameList(testContext.metadataStore, testSegmentName));
        TestUtils.checkGarbageCollectionQueue(testContext.chunkedSegmentStorage, chunksBefore, chunksAfter);

        info = testContext.chunkedSegmentStorage.getStreamSegmentInfo(testSegmentName, null).get();
        Assert.assertFalse(info.isSealed());
        Assert.assertFalse(info.isDeleted());
        Assert.assertEquals(info.getName(), testSegmentName);
        Assert.assertEquals(info.getLength(), 14);
        Assert.assertEquals(info.getStartOffset(), 0);

        // Make sure calling create again does not succeed
        AssertExtensions.assertFutureThrows(
                "Create succeeded on missing segment.",
                testContext.chunkedSegmentStorage.create(testSegmentName, policy, null),
                ex -> ex instanceof StreamSegmentExistsException);

        checkDataRead(testSegmentName, testContext, 0, 14);

        testContext.chunkedSegmentStorage.delete(hWrite, null);
    }

    private CompletableFuture<Void> testSimpleScenarioAsync(String testSegmentName, SegmentRollingPolicy policy, TestContext testContext, Executor executor) {
        // Step 1: Create segment.
        return testContext.chunkedSegmentStorage.create(testSegmentName, policy, null)
                .thenComposeAsync(h -> {
                    Assert.assertEquals(h.getSegmentName(), testSegmentName);
                    Assert.assertFalse(h.isReadOnly());

                    // Check exists
                    return testContext.chunkedSegmentStorage.exists(testSegmentName, null)
                            .thenApplyAsync(exists -> {
                                Assert.assertTrue(exists);
                                return null;
                            }, executor)
                            .thenComposeAsync(v -> {
                                // Check getStreamSegmentInfo.
                                return testContext.chunkedSegmentStorage.getStreamSegmentInfo(testSegmentName, null)
                                        .thenComposeAsync(info -> {
                                            Assert.assertFalse(info.isDeleted());
                                            Assert.assertEquals(info.getName(), testSegmentName);
                                            Assert.assertEquals(info.getLength(), 0);
                                            Assert.assertEquals(info.getStartOffset(), 0);

                                            return testContext.chunkedSegmentStorage.write(h, 0, new ByteArrayInputStream(new byte[10]), 10, null)
                                                    .thenComposeAsync(x -> checkDataReadAsync(testSegmentName, testContext, 0, 10, executor), executor)
                                                    .thenComposeAsync(x -> testContext.chunkedSegmentStorage.delete(SegmentStorageHandle.writeHandle(testSegmentName), null), executor);
                                        }, executor);
                            }, executor);
                }, executor);
    }

    /**
     * Test Read.
     *
     * @throws Exception Exception if any.
     */
    @Test
    public void testRead() throws Exception {
        String testSegmentName = "foo";
        @Cleanup
        TestContext testContext = getTestContext();
        // Setup a segment with 5 chunks with given lengths.
        val segment = testContext.insertMetadata(testSegmentName, 1024, 1,
                new long[]{1, 2, 3, 4, 5});

        int total = 15;

        val h = testContext.chunkedSegmentStorage.openRead(testSegmentName).get();

        // Read all bytes at once.
        byte[] output = new byte[total];
        int bytesRead = testContext.chunkedSegmentStorage.read(h, 0, output, 0, total, null).get();
        Assert.assertEquals(total, bytesRead);

        // Read bytes at varying lengths but same starting offset.
        for (int i = 0; i < 15; i++) {
            bytesRead = testContext.chunkedSegmentStorage.read(h, 0, output, 0, i, null).get();
            Assert.assertEquals(i, bytesRead);
        }

        // Read bytes at varying lengths and different offsets.
        for (int i = 0; i < 15; i++) {
            bytesRead = testContext.chunkedSegmentStorage.read(h, 15 - i - 1, output, 0, i, null).get();
            Assert.assertEquals(i, bytesRead);
        }

        // Read bytes at varying sizes.
        int totalBytesRead = 0;
        for (int i = 5; i > 0; i--) {
            bytesRead = testContext.chunkedSegmentStorage.read(h, 0, output, totalBytesRead, i, null).get();
            totalBytesRead += bytesRead;
            Assert.assertEquals(i, bytesRead);
        }
        Assert.assertEquals(total, totalBytesRead);
    }

    /**
     * Test Cold Read.
     *
     * @throws Exception Exception if any.
     */
    @Test
    public void testColdRead() throws Exception {
        String testSegmentName = "foo";
        @Cleanup
        TestContext testContext = getTestContext(ChunkedSegmentStorageConfig.DEFAULT_CONFIG.toBuilder()
                .indexBlockSize(3)
                .maxIndexedSegments(1)
                .maxIndexedChunksPerSegment(1)
                .build());
        // Setup a segment with 5 chunks with given lengths.
        val segment = testContext.insertMetadata(testSegmentName, 1024, 1,
                new long[]{1, 2, 3, 4, 5}, false, true);

        int total = 15;
        val h = testContext.chunkedSegmentStorage.openRead(testSegmentName).get();

        // Read all bytes at once.
        byte[] output = new byte[total];
        int bytesRead = testContext.chunkedSegmentStorage.read(h, 0, output, 0, total, null).get();
        Assert.assertEquals(total, bytesRead);

        // Read bytes at varying lengths but same starting offset.
        for (int i = 0; i < 15; i++) {
            testContext.chunkedSegmentStorage.getReadIndexCache().cleanUp();
            bytesRead = testContext.chunkedSegmentStorage.read(h, 0, output, 0, i, null).get();
            Assert.assertEquals(i, bytesRead);
        }

        // Read bytes at varying lengths and different offsets.
        for (int i = 0; i < 15; i++) {
            testContext.chunkedSegmentStorage.getReadIndexCache().cleanUp();
            bytesRead = testContext.chunkedSegmentStorage.read(h, 15 - i - 1, output, 0, i, null).get();
            Assert.assertEquals(i, bytesRead);
        }

        // Read bytes at varying sizes.
        int totalBytesRead = 0;
        for (int i = 5; i > 0; i--) {
            testContext.chunkedSegmentStorage.getReadIndexCache().cleanUp();
            bytesRead = testContext.chunkedSegmentStorage.read(h, 0, output, totalBytesRead, i, null).get();
            totalBytesRead += bytesRead;
            Assert.assertEquals(i, bytesRead);
        }
        Assert.assertEquals(total, totalBytesRead);
    }

    /**
     * Test Cold Read.
     *
     * @throws Exception Exception if any.
     */
    @Test
    public void testReadNoIndex() throws Exception {
        String testSegmentName = "foo";
        @Cleanup
        TestContext testContext = getTestContext(ChunkedSegmentStorageConfig.DEFAULT_CONFIG.toBuilder()
                .maxIndexedSegments(1)
                .maxIndexedChunksPerSegment(1)
                .build());
        // Setup a segment with 5 chunks with given lengths.
        val segment = testContext.insertMetadata(testSegmentName, 1024, 1,
                new long[]{1, 2, 3, 4, 5}, false, false);

        int total = 15;
        val h = testContext.chunkedSegmentStorage.openRead(testSegmentName).get();

        // Read all bytes at once.
        byte[] output = new byte[total];
        int bytesRead = testContext.chunkedSegmentStorage.read(h, 0, output, 0, total, null).get();
        Assert.assertEquals(total, bytesRead);

        // Read bytes at varying lengths but same starting offset.
        for (int i = 0; i < 15; i++) {
            testContext.chunkedSegmentStorage.getReadIndexCache().cleanUp();
            bytesRead = testContext.chunkedSegmentStorage.read(h, 0, output, 0, i, null).get();
            Assert.assertEquals(i, bytesRead);
        }

        // Read bytes at varying lengths and different offsets.
        for (int i = 0; i < 15; i++) {
            testContext.chunkedSegmentStorage.getReadIndexCache().cleanUp();
            bytesRead = testContext.chunkedSegmentStorage.read(h, 15 - i - 1, output, 0, i, null).get();
            Assert.assertEquals(i, bytesRead);
        }

        // Read bytes at varying sizes.
        int totalBytesRead = 0;
        for (int i = 5; i > 0; i--) {
            testContext.chunkedSegmentStorage.getReadIndexCache().cleanUp();
            bytesRead = testContext.chunkedSegmentStorage.read(h, 0, output, totalBytesRead, i, null).get();
            totalBytesRead += bytesRead;
            Assert.assertEquals(i, bytesRead);
        }
        Assert.assertEquals(total, totalBytesRead);
    }

    /**
     * Test Read.
     *
     * @throws Exception Exception if any.
     */
    @Test
    public void testReadInvalidParameters() throws Exception {
        String testSegmentName = "foo";
        @Cleanup
        TestContext testContext = getTestContext();
        // Setup a segment.
        val segment = testContext.insertMetadata(testSegmentName, 1024, 1, new long[]{25});

        int validStart = 10;
        int validLength = 15;
        val hWrite = testContext.chunkedSegmentStorage.openWrite(testSegmentName).get();
        testContext.chunkedSegmentStorage.truncate(hWrite, validStart, null).get();

        val h = testContext.chunkedSegmentStorage.openRead(testSegmentName).get();
        // Read all bytes at once.
        byte[] output = new byte[validLength];
        byte[] smallerBuffer = new byte[validLength - 1];
        byte[] biggerBuffer = new byte[validLength + 1];

        int bytesRead = testContext.chunkedSegmentStorage.read(h, validStart, output, 0, validLength, null).get();
        Assert.assertEquals(validLength, bytesRead);

        // StreamSegmentTruncatedException
        // Read from the truncated part.
        AssertExtensions.assertFutureThrows("read() allowed for invalid parameters",
                testContext.chunkedSegmentStorage.read(h, 0, output, 0, output.length, TIMEOUT),
                ex -> ex instanceof StreamSegmentTruncatedException);

        AssertExtensions.assertFutureThrows("read() allowed for invalid parameters",
                testContext.chunkedSegmentStorage.read(h, validStart - 1, output, 0, output.length, TIMEOUT),
                ex -> ex instanceof StreamSegmentTruncatedException);

        // IllegalArgumentException
        // Beyond last valid offset
        AssertExtensions.assertFutureThrows("read() allowed for invalid parameters",
                testContext.chunkedSegmentStorage.read(h, validStart + validLength, output, 0, output.length, TIMEOUT),
                ex -> ex instanceof IllegalArgumentException);

        // ArrayIndexOutOfBoundsException
        AssertExtensions.assertFutureThrows("read() allowed for invalid parameters",
                testContext.chunkedSegmentStorage.read(h, -1, output, 0, validLength, null),
                ex -> ex instanceof ArrayIndexOutOfBoundsException);

        AssertExtensions.assertFutureThrows("read() allowed for invalid parameters",
                testContext.chunkedSegmentStorage.read(h, validStart, output, -1, validLength, null),
                ex -> ex instanceof ArrayIndexOutOfBoundsException);

        AssertExtensions.assertFutureThrows("read() allowed for invalid parameters",
                testContext.chunkedSegmentStorage.read(h, validStart, output, 0, -1, null),
                ex -> ex instanceof IllegalArgumentException);

        AssertExtensions.assertFutureThrows("read() allowed for invalid parameters",
                testContext.chunkedSegmentStorage.read(h, validStart, output, -1, validLength, null),
                ex -> ex instanceof ArrayIndexOutOfBoundsException);

        AssertExtensions.assertFutureThrows("read() allowed for invalid parameters",
                testContext.chunkedSegmentStorage.read(h, validStart, output, validLength, validLength, null),
                ex -> ex instanceof ArrayIndexOutOfBoundsException);

        AssertExtensions.assertFutureThrows("read() allowed for invalid parameters",
                testContext.chunkedSegmentStorage.read(h, 0, smallerBuffer, 0, validLength, null),
                ex -> ex instanceof ArrayIndexOutOfBoundsException);
    }

    /**
     * Test Read failure in case of IO Errors.
     *
     * @throws Exception Exception if any.
     */
    @Test
    public void testReadIOFailures() throws Exception {
        String testSegmentName = "foo";
        @Cleanup
        TestContext testContext = getTestContext();
        // Setup a segment with 5 chunks with given lengths.
        val segment = testContext.insertMetadata(testSegmentName, 1024, 1,
                new long[]{1, 2, 3, 4, 5});

        int total = 15;
        // Introduce failure by deleting some chunks.
        val chunks = TestUtils.getChunkList(testContext.metadataStore, testSegmentName);
        testContext.chunkStorage.delete(ChunkHandle.writeHandle(chunks.get(0).getName())).join();
        testContext.chunkStorage.delete(ChunkHandle.writeHandle(chunks.get(2).getName())).join();
        testContext.chunkStorage.delete(ChunkHandle.writeHandle(chunks.get(4).getName())).join();

        val h = testContext.chunkedSegmentStorage.openRead(testSegmentName).get();

        // Read all bytes at once.
        byte[] output = new byte[total];
        AssertExtensions.assertFutureThrows("read() allowed for missing chunks",
                testContext.chunkedSegmentStorage.read(h, 0, output, 0, total, null),
                ex -> ex instanceof ChunkNotFoundException);

        // Read sections that contain missing chunks.
        for (int i = 0; i < 5; i++) {
            AssertExtensions.assertFutureThrows("read() allowed for allowed for missing chunks",
                    testContext.chunkedSegmentStorage.read(h, i, output, i, 5, null),
                    ex -> ex instanceof ChunkNotFoundException);
        }

        // Read should succeed when chunks are not actually missing.
        int bytesRead;
        // 2nd chunk.
        bytesRead = testContext.chunkedSegmentStorage.read(h, 1, output, 1, 2, null).get();
        Assert.assertEquals(2, bytesRead);
        // 4th chunk.
        bytesRead = testContext.chunkedSegmentStorage.read(h, 6, output, 6, 4, null).get();
        Assert.assertEquals(4, bytesRead);

        // Recreate chunks with shorter lengths.
        var chunkHandle = testContext.chunkStorage.create(chunks.get(0).getName()).join();
        testContext.chunkStorage.write(chunkHandle, 0, 1, new ByteArrayInputStream(new byte[1])).join();
        chunkHandle = testContext.chunkStorage.create(chunks.get(2).getName()).join();
        testContext.chunkStorage.write(chunkHandle, 0, 1, new ByteArrayInputStream(new byte[1])).join();
        chunkHandle = testContext.chunkStorage.create(chunks.get(4).getName()).join();
        testContext.chunkStorage.write(chunkHandle, 0, 1, new ByteArrayInputStream(new byte[1])).join();

        // Read all bytes at once.
        AssertExtensions.assertFutureThrows("read() allowed for invalid chunks",
                testContext.chunkedSegmentStorage.read(h, 0, output, 0, total, null),
                ex -> ex instanceof IndexOutOfBoundsException || ex instanceof IllegalArgumentException);

        // Read sections that contain missing chunks.
        for (int i = 0; i < 5; i++) {
            AssertExtensions.assertFutureThrows("read() allowed for allowed for invalid chunks",
                    testContext.chunkedSegmentStorage.read(h, i, output, i, 5, null),
                    ex -> ex instanceof IndexOutOfBoundsException || ex instanceof IllegalArgumentException);
        }
    }

    /**
     * Test Write.
     *
     * @throws Exception Exception if any.
     */
    @Test
    public void testWrite() throws Exception {
        String testSegmentName = "foo";
        @Cleanup
        TestContext testContext = getTestContext();
        SegmentRollingPolicy policy = new SegmentRollingPolicy(2); // Force rollover after every 2 byte.

        // Create
        val hWrite = testContext.chunkedSegmentStorage.create(testSegmentName, policy, null).get();
        HashSet<String> chunksBefore = new HashSet<>();
        chunksBefore.addAll(TestUtils.getChunkNameList(testContext.metadataStore, testSegmentName));

        // Write some data.
        long writeAt = 0;
        for (int i = 1; i < 5; i++) {
            testContext.chunkedSegmentStorage.write(hWrite, writeAt, new ByteArrayInputStream(new byte[i]), i, null).join();
            writeAt += i;
        }
        HashSet<String>  chunksAfter = new HashSet<>();
        chunksAfter.addAll(TestUtils.getChunkNameList(testContext.metadataStore, testSegmentName));
        TestUtils.checkGarbageCollectionQueue(testContext.chunkedSegmentStorage, chunksBefore, chunksAfter);

        int total = 10;

        checkDataRead(testSegmentName, testContext, 0, total);
    }


    /**
     * Test Write after repeated failure.
     *
     * @throws Exception Exception if any.
     */
    @Test
    public void testWriteAfterWriteFailure() throws Exception {
        String testSegmentName = "foo";
        @Cleanup
        TestContext testContext = getTestContext();
        SegmentRollingPolicy policy = new SegmentRollingPolicy(20); // Force rollover after every 20 byte.

        // Create
        val hWrite = testContext.chunkedSegmentStorage.create(testSegmentName, policy, null).get();
        HashSet<String> chunksBefore = new HashSet<>();
        chunksBefore.addAll(TestUtils.getChunkNameList(testContext.metadataStore, testSegmentName));

        // Write some data.
        long writeAt = 0;
        for (int i = 1; i < 5; i++) {
            testContext.chunkedSegmentStorage.write(hWrite, writeAt, new ByteArrayInputStream(new byte[i]), i, null).join();
            // Append some data to the last chunk to simulate partial write during failure
            val lastChunkMetadata = TestUtils.getChunkMetadata(testContext.metadataStore,
                    TestUtils.getSegmentMetadata(testContext.metadataStore, testSegmentName).getLastChunk());
            testContext.chunkStorage.write(ChunkHandle.writeHandle(lastChunkMetadata.getName()), lastChunkMetadata.getLength(), 1, new ByteArrayInputStream(new byte[1])).join();
            writeAt += i;
        }

        checkDataRead(testSegmentName, testContext, 0, 10);
        TestUtils.checkSegmentLayout(testContext.metadataStore, testSegmentName, new long[] {1, 2, 3, 4});
        TestUtils.checkSegmentBounds(testContext.metadataStore, testSegmentName, 0, 10);
        TestUtils.checkReadIndexEntries(testContext.chunkedSegmentStorage, testContext.metadataStore, testSegmentName, 0, 10, true);
        TestUtils.checkChunksExistInStorage(testContext.chunkStorage, testContext.metadataStore, testSegmentName);
        HashSet<String>  chunksAfter = new HashSet<>();
        chunksAfter.addAll(TestUtils.getChunkNameList(testContext.metadataStore, testSegmentName));
        TestUtils.checkGarbageCollectionQueue(testContext.chunkedSegmentStorage, chunksBefore, chunksAfter);
    }

    /**
     * Test Write for sequential scheduling.
     *
     * @throws Exception Exception if any.
     */
    @Test
    public void testWriteSequential() throws Exception {
        String testSegmentName = "foo";
        @Cleanup
        TestContext testContext = getTestContext();
        SegmentRollingPolicy policy = new SegmentRollingPolicy(2); // Force rollover after every 2 byte.

        // Create
        val hWrite = testContext.chunkedSegmentStorage.create(testSegmentName, policy, null).get();
        HashSet<String> chunksBefore = new HashSet<>();
        chunksBefore.addAll(TestUtils.getChunkNameList(testContext.metadataStore, testSegmentName));

        // Write some data sequentially.
        val bytes = populate(100);

        ArrayList<CompletableFuture<Void>> futures = new ArrayList<>();
        for (int i = 0; i < bytes.length; i++) {
            futures.add(testContext.chunkedSegmentStorage.write(hWrite, i, new ByteArrayInputStream(bytes, i, 1), 1, null));
        }
        Futures.allOf(futures).join();
        HashSet<String>  chunksAfter = new HashSet<>();
        chunksAfter.addAll(TestUtils.getChunkNameList(testContext.metadataStore, testSegmentName));
        TestUtils.checkGarbageCollectionQueue(testContext.chunkedSegmentStorage, chunksBefore, chunksAfter);
        checkDataRead(testSegmentName, testContext, 0, bytes.length, bytes);
    }

    /**
     * Test write with invalid arguments.
     *
     * @throws Exception Exception if any.
     */
    @Test
    public void testWriteInvalidParameters() throws Exception {
        String testSegmentName = "foo";
        @Cleanup
        TestContext testContext = getTestContext();
        // Setup a segment.
        val segment = testContext.insertMetadata(testSegmentName, 1024, 1, new long[]{10, 10, 5});

        int validStart = 10;
        int validLength = 15;
        val hWrite = testContext.chunkedSegmentStorage.openWrite(testSegmentName).get();
        testContext.chunkedSegmentStorage.truncate(hWrite, validStart, null).get();

        val h = testContext.chunkedSegmentStorage.openWrite(testSegmentName).get();
        // Read all bytes at once.
        byte[] input = new byte[1];
        val inputStream = new ByteArrayInputStream(input);
        // Invalid parameters
        AssertExtensions.assertFutureThrows("write() allowed for invalid parameters",
                testContext.chunkedSegmentStorage.write(null, 1, inputStream, validLength, TIMEOUT),
                ex -> ex instanceof IllegalArgumentException);

        AssertExtensions.assertFutureThrows("write() allowed for invalid parameters",
                testContext.chunkedSegmentStorage.write(h, -1, inputStream, validLength, TIMEOUT),
                ex -> ex instanceof IllegalArgumentException);

        AssertExtensions.assertFutureThrows("write() allowed for invalid parameters",
                testContext.chunkedSegmentStorage.write(h, 0, inputStream, -1, TIMEOUT),
                ex -> ex instanceof IllegalArgumentException);

        AssertExtensions.assertFutureThrows("write() allowed for invalid parameters",
                testContext.chunkedSegmentStorage.write(h, 0, null, 1, TIMEOUT),
                ex -> ex instanceof IllegalArgumentException);

        AssertExtensions.assertFutureThrows("write() allowed for invalid parameters",
                testContext.chunkedSegmentStorage.write(null, 0, inputStream, 1, TIMEOUT),
                ex -> ex instanceof IllegalArgumentException);

        AssertExtensions.assertFutureThrows("write() allowed for invalid parameters",
                testContext.chunkedSegmentStorage.write(SegmentStorageHandle.readHandle(testSegmentName), 0, inputStream, 1, TIMEOUT),
                ex -> ex instanceof IllegalArgumentException);

        // Bad offset
        AssertExtensions.assertFutureThrows("write() allowed for invalid parameters",
                testContext.chunkedSegmentStorage.write(h, 0, inputStream, 1, TIMEOUT),
                ex -> ex instanceof BadOffsetException);
        AssertExtensions.assertFutureThrows("write() allowed for invalid parameters",
                testContext.chunkedSegmentStorage.write(h, validStart, inputStream, 1, TIMEOUT),
                ex -> ex instanceof BadOffsetException);
        AssertExtensions.assertFutureThrows("write() allowed for invalid parameters",
                testContext.chunkedSegmentStorage.write(h, validStart + validLength + 1, inputStream, 1, TIMEOUT),
                ex -> ex instanceof BadOffsetException);
        AssertExtensions.assertFutureThrows("write() allowed for invalid parameters",
                testContext.chunkedSegmentStorage.write(h, validStart + validLength - 1, inputStream, 1, TIMEOUT),
                ex -> ex instanceof BadOffsetException);
        AssertExtensions.assertFutureThrows("write() allowed for invalid parameters",
                testContext.chunkedSegmentStorage.write(h, validStart + 2, inputStream, 1, TIMEOUT),
                ex -> ex instanceof BadOffsetException
                        && ((BadOffsetException) ex).getGivenOffset() == validStart + 2
                        && ((BadOffsetException) ex).getExpectedOffset() == validStart + validLength);
        // Sealed segment
        testContext.chunkedSegmentStorage.seal(h, TIMEOUT).join();
        AssertExtensions.assertFutureThrows("write() allowed for invalid parameters",
                testContext.chunkedSegmentStorage.write(h, validStart + validLength, inputStream, 1, TIMEOUT),
                ex -> ex instanceof StreamSegmentSealedException);
    }

    /**
     * Test various operations on deleted segment.
     *
     * @throws Exception
     */
    @Test
    public void testSegmentNotExistsExceptionForDeleted() throws Exception {
        String testSegmentName = "foo";
        SegmentRollingPolicy policy = new SegmentRollingPolicy(1); // Force rollover after each byte.
        @Cleanup
        TestContext testContext = getTestContext();
        Assert.assertFalse(testContext.chunkedSegmentStorage.exists(testSegmentName, null).get());

        // Step 1: Create segment.
        val h = testContext.chunkedSegmentStorage.create(testSegmentName, policy, null).get();
        Assert.assertEquals(h.getSegmentName(), testSegmentName);
        Assert.assertFalse(h.isReadOnly());
        val segmentMetadata = TestUtils.getSegmentMetadata(testContext.metadataStore, testSegmentName);
        Assert.assertNotNull(segmentMetadata);
        Assert.assertEquals(segmentMetadata.getName(), testSegmentName);
        Assert.assertEquals(segmentMetadata.getKey(), testSegmentName);
        Assert.assertTrue(testContext.chunkedSegmentStorage.exists(testSegmentName, null).get());

        testContext.chunkedSegmentStorage.delete(h, null).join();
        Assert.assertFalse(testContext.chunkedSegmentStorage.exists(testSegmentName, null).get());
        val segmentMetadataAfterDelete = TestUtils.getSegmentMetadata(testContext.metadataStore, testSegmentName);
        Assert.assertFalse(segmentMetadataAfterDelete.isActive());

        AssertExtensions.assertFutureThrows(
                "getStreamSegmentInfo succeeded on missing segment.",
                testContext.chunkedSegmentStorage.getStreamSegmentInfo(testSegmentName, null),
                ex -> ex instanceof StreamSegmentNotExistsException);

        AssertExtensions.assertFutureThrows(
                "Seal succeeded on missing segment.",
                testContext.chunkedSegmentStorage.seal(SegmentStorageHandle.writeHandle(testSegmentName), null),
                ex -> ex instanceof StreamSegmentNotExistsException);

        AssertExtensions.assertFutureThrows(
                "Seal succeeded on missing segment.",
                testContext.chunkedSegmentStorage.openWrite(testSegmentName),
                ex -> ex instanceof StreamSegmentNotExistsException);

        AssertExtensions.assertFutureThrows(
                "Seal succeeded on missing segment.",
                testContext.chunkedSegmentStorage.openRead(testSegmentName),
                ex -> ex instanceof StreamSegmentNotExistsException);

        AssertExtensions.assertFutureThrows(
                "Concat succeeded on missing segment.",
                testContext.chunkedSegmentStorage.truncate(SegmentStorageHandle.writeHandle(testSegmentName), 0, null),
                ex -> ex instanceof StreamSegmentNotExistsException);
    }

    @Test
    public void testOpenWriteAfterFailoverWithNoDataNoAppend() throws Exception {
        testOpenWriteAfterFailoverWithNoData(false);
    }

    @Test
    public void testOpenWriteAfterFailoverWithNoData() throws Exception {
        testOpenWriteAfterFailoverWithNoData(true);
    }

    /**
     * Test failover scenario on empty segment.
     *
     * @throws Exception
     */
    public void testOpenWriteAfterFailoverWithNoData(boolean shouldAppend) throws Exception {
        String testSegmentName = "foo";
        @Cleanup
        TestContext testContext = getTestContext(ChunkedSegmentStorageConfig.DEFAULT_CONFIG.toBuilder()
                .appendEnabled(shouldAppend)
                .build());
        testContext.chunkedSegmentStorage.initialize(2);
        int maxRollingLength = 1;
        int ownerEpoch = 1;
        testContext.insertMetadata(testSegmentName, maxRollingLength, ownerEpoch);

        val hWrite = testContext.chunkedSegmentStorage.openWrite(testSegmentName).get();
        Assert.assertEquals(hWrite.getSegmentName(), testSegmentName);
        Assert.assertFalse(hWrite.isReadOnly());

        val metadataAfter = TestUtils.getSegmentMetadata(testContext.metadataStore, testSegmentName);
        Assert.assertEquals(2, metadataAfter.getOwnerEpoch());
        Assert.assertEquals(0, metadataAfter.getLength());
    }

    @Test
    public void testOpenReadAfterFailoverWithNoDataNoAppend() throws Exception {
        testOpenReadAfterFailoverWithNoData(false);
    }

    @Test
    public void testOpenReadAfterFailoverWithNoData() throws Exception {
        testOpenReadAfterFailoverWithNoData(true);
    }

    /**
     * Test failover scenario on empty segment.
     *
     * @throws Exception
     */
    public void testOpenReadAfterFailoverWithNoData(boolean shouldAppend) throws Exception {
        String testSegmentName = "foo";
        @Cleanup
        TestContext testContext = getTestContext(ChunkedSegmentStorageConfig.DEFAULT_CONFIG.toBuilder()
                .appendEnabled(shouldAppend)
                .build());
        testContext.chunkedSegmentStorage.initialize(2);
        int maxRollingLength = 1;
        int ownerEpoch = 1;
        testContext.insertMetadata(testSegmentName, maxRollingLength, ownerEpoch);

        val hRead = testContext.chunkedSegmentStorage.openRead(testSegmentName).get();
        Assert.assertEquals(hRead.getSegmentName(), testSegmentName);
        Assert.assertTrue(hRead.isReadOnly());

        val metadataAfter = TestUtils.getSegmentMetadata(testContext.metadataStore, testSegmentName);
        Assert.assertEquals(2, metadataAfter.getOwnerEpoch());
        Assert.assertEquals(0, metadataAfter.getLength());
    }

    /**
     * Test failover scenario.
     *
     * @throws Exception
     */
    @Test
    public void testFailoverBehavior() throws Exception {
        String testSegmentName = "foo";
        SegmentRollingPolicy policy = new SegmentRollingPolicy(1000);
        @Cleanup
        TestContext testContext = getTestContext();
        testContext.chunkedSegmentStorage.initialize(1);
        val h = testContext.chunkedSegmentStorage.create(testSegmentName, policy, null).get();
        int writeAt = 0;
        for (int epoch = 2; epoch < 5; epoch++) {
            testContext.chunkedSegmentStorage.initialize(epoch);

            val hWrite = testContext.chunkedSegmentStorage.openWrite(testSegmentName).get();
            Assert.assertEquals(hWrite.getSegmentName(), testSegmentName);
            Assert.assertFalse(hWrite.isReadOnly());

            testContext.chunkedSegmentStorage.write(h, writeAt, new ByteArrayInputStream(new byte[10]), 10, null).join();

            val metadataAfter = TestUtils.getSegmentMetadata(testContext.metadataStore, testSegmentName);
            Assert.assertEquals(epoch, metadataAfter.getOwnerEpoch());
            writeAt += 10;
        }
        TestUtils.checkSegmentLayout(testContext.metadataStore, testSegmentName, new long[]{10, 10, 10});
        TestUtils.checkReadIndexEntries(testContext.chunkedSegmentStorage, testContext.metadataStore, testSegmentName, 0, 30, true);
        TestUtils.checkChunksExistInStorage(testContext.chunkStorage, testContext.metadataStore, testSegmentName);
    }

    /**
     * Test failover scenario for segment with default settings.
     *
     * @throws Exception
     */
    @Test
    public void testOpenWriteAfterFailoverWithAppend() throws Exception {
        String testSegmentName = "foo";
        int ownerEpoch = 2;
        int maxRollingLength = OWNER_EPOCH;

        // Migration from lazy mode before to NO lazy mode after
        testOpenWriteAfterFailover(testSegmentName, ownerEpoch, maxRollingLength, new long[]{10}, 24, 24, true, true);
        testOpenWriteAfterFailover(testSegmentName, ownerEpoch, maxRollingLength, new long[]{7, 8, 9, 10}, 24, 24, true, true);
        testOpenWriteAfterFailover(NameUtils.getAttributeSegmentName(testSegmentName), ownerEpoch, maxRollingLength, new long[]{7, 8, 9, 10}, 24, 24, true, true);

        // Migration from NO lazy mode before to NO lazy mode after
        testOpenWriteAfterFailover(testSegmentName, ownerEpoch, maxRollingLength, new long[]{10}, 24, 10, true, false);
        testOpenWriteAfterFailover(testSegmentName, ownerEpoch, maxRollingLength, new long[]{7, 8, 9, 10}, 24, 10, true, false);
        testOpenWriteAfterFailover(NameUtils.getAttributeSegmentName(testSegmentName), ownerEpoch, maxRollingLength, new long[]{7, 8, 9, 10}, 24, 10, true, false);

    }

    @Test
    public void testOpenWriteAfterFailoverWithNoAppend() throws Exception {
        String testSegmentName = "foo";
        int ownerEpoch = 2;
        int maxRollingLength = OWNER_EPOCH;

        for (boolean useLazyCommitsBefore : new boolean[]{ true, false}) {
            testOpenWriteAfterFailover(testSegmentName, ownerEpoch, maxRollingLength, new long[]{10}, 24, 10, false, useLazyCommitsBefore);
            testOpenWriteAfterFailover(testSegmentName, ownerEpoch, maxRollingLength, new long[]{7, 8, 9, 10}, 24, 10, false, useLazyCommitsBefore);
            testOpenWriteAfterFailover(NameUtils.getAttributeSegmentName(testSegmentName), ownerEpoch, maxRollingLength, new long[]{7, 8, 9, 10}, 24, 10, false, useLazyCommitsBefore);

        }
    }


    /**
     * Test failover scenario for segment with default settings.
     *
     * @throws Exception
     */
    @Test
    public void testOpenReadAfterFailoverWithAppend() throws Exception {
        String testSegmentName = "foo";
        int ownerEpoch = 2;
        int maxRollingLength = OWNER_EPOCH;

        // Migration from lazy mode before to NO lazy mode after
        testOpenReadAfterFailover(testSegmentName, ownerEpoch, maxRollingLength, new long[]{10}, 24, 24, true, true);
        testOpenReadAfterFailover(testSegmentName, ownerEpoch, maxRollingLength, new long[]{7, 8, 9, 10}, 24, 24, true, true);
        testOpenReadAfterFailover(NameUtils.getAttributeSegmentName(testSegmentName), ownerEpoch, maxRollingLength, new long[]{7, 8, 9, 10}, 24, 24, true, true);

        // Migration from NO lazy mode before to NO lazy mode after
        testOpenReadAfterFailover(testSegmentName, ownerEpoch, maxRollingLength, new long[]{10}, 24, 10, true, false);
        testOpenReadAfterFailover(testSegmentName, ownerEpoch, maxRollingLength, new long[]{7, 8, 9, 10}, 24, 10, true, false);
        testOpenReadAfterFailover(NameUtils.getAttributeSegmentName(testSegmentName), ownerEpoch, maxRollingLength, new long[]{7, 8, 9, 10}, 24, 10, true, false);

    }

    @Test
    public void testOpenReadAfterFailoverWithNoAppend() throws Exception {
        String testSegmentName = "foo";
        int ownerEpoch = 2;
        int maxRollingLength = OWNER_EPOCH;

        for (boolean useLazyCommitsBefore : new boolean[]{ true, false}) {
            testOpenReadAfterFailover(testSegmentName, ownerEpoch, maxRollingLength, new long[]{10}, 24, 10, false, useLazyCommitsBefore);
            testOpenReadAfterFailover(testSegmentName, ownerEpoch, maxRollingLength, new long[]{7, 8, 9, 10}, 24, 10, false, useLazyCommitsBefore);
            testOpenReadAfterFailover(NameUtils.getAttributeSegmentName(testSegmentName), ownerEpoch, maxRollingLength, new long[]{7, 8, 9, 10}, 24, 10, false, useLazyCommitsBefore);
        }
    }

    private void testOpenWriteAfterFailover(String testSegmentName, int ownerEpoch, int maxRollingLength, long[] chunks, int lastChunkLengthInStorage, int expectedLastChunkLength, boolean shouldAppend, boolean useLazyCommitBefore) throws Exception {
        @Cleanup
        TestContext testContext = getTestContext(ChunkedSegmentStorageConfig.DEFAULT_CONFIG.toBuilder()
                .appendEnabled(shouldAppend)
                .build());
        testContext.chunkedSegmentStorage.initialize(ownerEpoch);
        val inserted = TestUtils.insertMetadata(testSegmentName, maxRollingLength, ownerEpoch - 1,
                chunks, chunks,
                true, true,
                testContext.metadataStore, testContext.chunkedSegmentStorage,
                useLazyCommitBefore ? StatusFlags.ACTIVE : StatusFlags.ACTIVE | StatusFlags.ATOMIC_WRITES);
        // Set bigger offset for last chunk
        TestUtils.addChunk(testContext.chunkStorage, inserted.getLastChunk(), lastChunkLengthInStorage);

        // Open with new instance
        val hWrite = testContext.chunkedSegmentStorage.openWrite(testSegmentName).get();
        Assert.assertEquals(hWrite.getSegmentName(), testSegmentName);
        Assert.assertFalse(hWrite.isReadOnly());

        // Check metadata
        val metadataAfter = TestUtils.getSegmentMetadata(testContext.metadataStore, testSegmentName);
        Assert.assertEquals(ownerEpoch, metadataAfter.getOwnerEpoch());
        TestUtils.checkSegmentLayout(testContext.metadataStore, testSegmentName, chunks, expectedLastChunkLength);
        TestUtils.checkReadIndexEntries(testContext.chunkedSegmentStorage, testContext.metadataStore, testSegmentName, 0, Arrays.stream(chunks).sum(), true);
        TestUtils.checkChunksExistInStorage(testContext.chunkStorage, testContext.metadataStore, testSegmentName);

        Assert.assertEquals(metadataAfter.getLength(), testContext.chunkedSegmentStorage.getStreamSegmentInfo(testSegmentName, null).get().getLength());
    }

    private void testOpenReadAfterFailover(String testSegmentName, int ownerEpoch, int maxRollingLength, long[] chunks, int lastChunkLengthInStorage, int expectedLastChunkLength, boolean shouldAppend, boolean useLazyCommitBefore) throws Exception {
        @Cleanup
        TestContext testContext = getTestContext(ChunkedSegmentStorageConfig.DEFAULT_CONFIG.toBuilder()
                .appendEnabled(shouldAppend)
                .build());
        testContext.chunkedSegmentStorage.initialize(ownerEpoch);
        val inserted = TestUtils.insertMetadata(testSegmentName, maxRollingLength, ownerEpoch - 1,
                chunks, chunks,
                true, true,
                testContext.metadataStore, testContext.chunkedSegmentStorage,
                useLazyCommitBefore ? StatusFlags.ACTIVE : StatusFlags.ACTIVE | StatusFlags.ATOMIC_WRITES);
        // Set bigger offset for last chunk
        TestUtils.addChunk(testContext.chunkStorage, inserted.getLastChunk(), lastChunkLengthInStorage);

        // Open with new instance
        val hRead = testContext.chunkedSegmentStorage.openRead(testSegmentName).get();
        Assert.assertEquals(hRead.getSegmentName(), testSegmentName);
        Assert.assertTrue(hRead.isReadOnly());

        // Check metadata
        val metadataAfter = TestUtils.getSegmentMetadata(testContext.metadataStore, testSegmentName);
        Assert.assertEquals(ownerEpoch, metadataAfter.getOwnerEpoch());
        TestUtils.checkSegmentLayout(testContext.metadataStore, testSegmentName, chunks, expectedLastChunkLength);
        TestUtils.checkReadIndexEntries(testContext.chunkedSegmentStorage, testContext.metadataStore, testSegmentName, 0, Arrays.stream(chunks).sum(), true);
        TestUtils.checkChunksExistInStorage(testContext.chunkStorage, testContext.metadataStore, testSegmentName);

        Assert.assertEquals(metadataAfter.getLength(), testContext.chunkedSegmentStorage.getStreamSegmentInfo(testSegmentName, null).get().getLength());
    }

    /**
     * Test simple concat.
     *
     * @throws Exception
     */
    @Test
    public void testSimpleConcat() throws Exception {
        @Cleanup
        TestContext testContext = getTestContext();
        for (int maxChunkLength = 1; maxChunkLength <= 3; maxChunkLength++) {
            testSimpleConcat(testContext, maxChunkLength, 1, 1);
            testSimpleConcat(testContext, maxChunkLength, 1, 2);
            testSimpleConcat(testContext, maxChunkLength, 2, 1);
            testSimpleConcat(testContext, maxChunkLength, 2, 2);
            testSimpleConcat(testContext, maxChunkLength, 3, 3);
        }
    }

    private void testSimpleConcat(TestContext testContext, int maxChunkLength, int nChunks1, int nChunks2) throws Exception {
        String targetSegmentName = "target" + UUID.randomUUID().toString();
        String sourceSegmentName = "source" + UUID.randomUUID().toString();

        // Populate segments.
        val h1 = populateSegment(testContext, targetSegmentName, maxChunkLength, nChunks1);
        val h2 = populateSegment(testContext, sourceSegmentName, maxChunkLength, nChunks2);
        HashSet<String> chunksBefore = new HashSet<>();
        chunksBefore.addAll(TestUtils.getChunkNameList(testContext.metadataStore, targetSegmentName));
        chunksBefore.addAll(TestUtils.getChunkNameList(testContext.metadataStore, sourceSegmentName));

        // Concat.
        testContext.chunkedSegmentStorage.seal(h2, null).join();
        testContext.chunkedSegmentStorage.concat(h1, (long) nChunks1 * (long) maxChunkLength, sourceSegmentName, null).join();

        HashSet<String>  chunksAfter = new HashSet<String>();
        chunksBefore.addAll(TestUtils.getChunkNameList(testContext.metadataStore, targetSegmentName));

        // Validate.
        TestUtils.checkSegmentLayout(testContext.metadataStore, targetSegmentName, maxChunkLength, nChunks1 + nChunks2);
        TestUtils.checkSegmentBounds(testContext.metadataStore, targetSegmentName, 0, ((long) nChunks1 + (long) nChunks2) * maxChunkLength);
        TestUtils.checkReadIndexEntries(testContext.chunkedSegmentStorage, testContext.metadataStore, targetSegmentName, 0, ((long) nChunks1 + (long) nChunks2) * maxChunkLength, true);
        TestUtils.checkChunksExistInStorage(testContext.chunkStorage, testContext.metadataStore, targetSegmentName);
        TestUtils.checkGarbageCollectionQueue(testContext.chunkedSegmentStorage, chunksBefore, chunksAfter);
    }

    @Test
    public void testSimpleConcatWithDefrag() throws Exception {
        @Cleanup
        TestContext testContext = getTestContext();
        ((AbstractInMemoryChunkStorage) testContext.chunkStorage).setShouldSupportConcat(true);
        ((AbstractInMemoryChunkStorage) testContext.chunkStorage).setShouldSupportAppend(true);

        for (int maxChunkLength = 1; maxChunkLength <= 3; maxChunkLength++) {
            testSimpleConcat(testContext, maxChunkLength, 1, 1);
            testSimpleConcat(testContext, maxChunkLength, 1, 2);
            testSimpleConcat(testContext, maxChunkLength, 2, 1);
            testSimpleConcat(testContext, maxChunkLength, 2, 2);
            testSimpleConcat(testContext, maxChunkLength, 3, 3);
        }
    }

    private void testBaseConcat(TestContext testContext, long maxRollingLength, long[] targetLayout, long[] sourceLayout, long[] resultLayout) throws Exception {
        val source = testContext.insertMetadata("source", maxRollingLength, 1, sourceLayout);
        val target = testContext.insertMetadata("target", maxRollingLength, 1, targetLayout);
        HashSet<String> chunksBefore = new HashSet<>();
        chunksBefore.addAll(TestUtils.getChunkNameList(testContext.metadataStore, "source"));
        chunksBefore.addAll(TestUtils.getChunkNameList(testContext.metadataStore, "target"));

        // Concat.
        testContext.chunkedSegmentStorage.seal(SegmentStorageHandle.writeHandle("source"), null).join();
        val sourceInfo = testContext.chunkedSegmentStorage.getStreamSegmentInfo("target", null).join();
        val targetInfo = testContext.chunkedSegmentStorage.getStreamSegmentInfo("target", null).join();
        testContext.chunkedSegmentStorage.concat(SegmentStorageHandle.writeHandle("target"),
                targetInfo.getLength(),
                "source",
                null).join();

        // Validate.
        TestUtils.checkSegmentLayout(testContext.metadataStore, "target", resultLayout);
        TestUtils.checkChunksExistInStorage(testContext.chunkStorage, testContext.metadataStore, "target");
        TestUtils.checkSegmentBounds(testContext.metadataStore, "target", 0, Arrays.stream(resultLayout).sum());
        TestUtils.checkReadIndexEntries(testContext.chunkedSegmentStorage, testContext.metadataStore, "target", 0, Arrays.stream(resultLayout).sum(), true);
        HashSet<String>  chunksAfter = new HashSet<>();
        chunksAfter.addAll(TestUtils.getChunkNameList(testContext.metadataStore, "target"));
        TestUtils.checkGarbageCollectionQueue(testContext.chunkedSegmentStorage, chunksBefore, chunksAfter);
        // Cleanup
        testContext.chunkedSegmentStorage.delete(SegmentStorageHandle.writeHandle("target"), null).join();
    }

    /**
     * Test concat with invalid arguments.
     *
     * @throws Exception Exception if any.
     */
    @Test
    public void testConcatInvalidParameters() throws Exception {
        String targetSegmentName = "target";
        String validSourceSegmentName = "validsource";
        String truncatedSource = "truncatedSource";
        String unsealedSourceSegmentName = "unsealedsource";
        @Cleanup
        TestContext testContext = getTestContext();
        // Setup a segment.
        val targetSegment = testContext.insertMetadata(targetSegmentName, 1024, 1, new long[]{25});

        val validSourceSegment = testContext.insertMetadata(validSourceSegmentName, 1024, 1, new long[]{25});
        testContext.chunkedSegmentStorage.seal(SegmentStorageHandle.writeHandle(validSourceSegmentName), null).get();

        val invalidSourceSegment = testContext.insertMetadata(truncatedSource, 1024, 1, new long[]{25});
        testContext.chunkedSegmentStorage.truncate(SegmentStorageHandle.writeHandle(truncatedSource), 1, TIMEOUT).get();
        testContext.chunkedSegmentStorage.seal(SegmentStorageHandle.writeHandle(truncatedSource), null).get();

        val unsealedSourceSegment = testContext.insertMetadata(unsealedSourceSegmentName, 1024, 1, new long[]{25});

        int validStart = 10;
        int validEnd = 25;
        val hWrite = testContext.chunkedSegmentStorage.openWrite(targetSegmentName).get();
        testContext.chunkedSegmentStorage.truncate(hWrite, validStart, TIMEOUT).get();

        val h = testContext.chunkedSegmentStorage.openWrite(targetSegmentName).get();

        // IllegalArgumentException
        AssertExtensions.assertFutureThrows("conact() allowed for invalid parameters",
                testContext.chunkedSegmentStorage.concat(h, -1, validSourceSegmentName, TIMEOUT),
                ex -> ex instanceof IllegalArgumentException);

        AssertExtensions.assertFutureThrows("conact() allowed for invalid parameters",
                testContext.chunkedSegmentStorage.concat(null, validEnd, validSourceSegmentName, TIMEOUT),
                ex -> ex instanceof IllegalArgumentException);

        AssertExtensions.assertFutureThrows("conact() allowed for invalid parameters",
                testContext.chunkedSegmentStorage.concat(h, validEnd, null, TIMEOUT),
                ex -> ex instanceof IllegalArgumentException);

        // BadOffsetException
        AssertExtensions.assertFutureThrows("conact() allowed for invalid parameters",
                testContext.chunkedSegmentStorage.concat(h, validEnd + 1, validSourceSegmentName, TIMEOUT),
                ex -> ex instanceof BadOffsetException);

        AssertExtensions.assertFutureThrows("conact() allowed for invalid parameters",
                testContext.chunkedSegmentStorage.concat(h, validEnd - 1, validSourceSegmentName, TIMEOUT),
                ex -> ex instanceof BadOffsetException);

        AssertExtensions.assertFutureThrows("conact() allowed for invalid parameters",
                testContext.chunkedSegmentStorage.concat(h, 0, validSourceSegmentName, TIMEOUT),
                ex -> ex instanceof BadOffsetException);

        // BadOffsetException
        AssertExtensions.assertFutureThrows("conact() allowed for invalid parameters",
                testContext.chunkedSegmentStorage.concat(h, validEnd + 1, validSourceSegmentName, TIMEOUT),
                ex -> ex instanceof BadOffsetException);

        AssertExtensions.assertFutureThrows("conact() allowed for invalid parameters",
                testContext.chunkedSegmentStorage.concat(h, validEnd - 1, validSourceSegmentName, TIMEOUT),
                ex -> ex instanceof BadOffsetException);

        // Not sealed
        AssertExtensions.assertFutureThrows("conact() allowed for invalid parameters",
                testContext.chunkedSegmentStorage.concat(h, validEnd, unsealedSourceSegmentName, TIMEOUT),
                ex -> ex instanceof IllegalStateException);

        // StreamSegmentTruncatedException
        AssertExtensions.assertFutureThrows("conact() allowed for invalid parameters",
                testContext.chunkedSegmentStorage.concat(h, validEnd, truncatedSource, TIMEOUT),
                ex -> ex instanceof StreamSegmentTruncatedException);

        // StreamSegmentTruncatedException
        AssertExtensions.assertFutureThrows("conact() allowed for invalid parameters",
                testContext.chunkedSegmentStorage.concat(h, validEnd, "nonExistent", TIMEOUT),
                ex -> ex instanceof StreamSegmentNotExistsException);

        // Seal target segment
        testContext.chunkedSegmentStorage.seal(h, TIMEOUT).join();
        AssertExtensions.assertFutureThrows("conact() allowed for invalid parameters",
                testContext.chunkedSegmentStorage.concat(h, 0, truncatedSource, TIMEOUT),
                ex -> ex instanceof StreamSegmentSealedException);

    }

    /**
     * Test write with invalid arguments.
     *
     * @throws Exception Exception if any.
     */
    @Test
    public void testEmptySegment() throws Exception {
        String testSegmentName = "foo";
        String emptySegmentName = "empty";
        String nonEmptySegmentName = "nonempty";
        @Cleanup
        TestContext testContext = getTestContext();
        long endOffset = 25;
        // Setup a segment.
        testContext.insertMetadata(testSegmentName, 1024, 1, new long[]{endOffset});
        testContext.insertMetadata(nonEmptySegmentName, 1024, 1, new long[]{endOffset});

        val hWrite = testContext.chunkedSegmentStorage.openWrite(testSegmentName).get();
        testContext.chunkedSegmentStorage.truncate(hWrite, endOffset, null).get();

        val info = testContext.chunkedSegmentStorage.getStreamSegmentInfo(testSegmentName, TIMEOUT).get();
        Assert.assertEquals(endOffset, info.getStartOffset());
        Assert.assertEquals(info.getLength(), info.getStartOffset());

        val hTarget = testContext.chunkedSegmentStorage.openWrite(testSegmentName).get();
        testContext.chunkedSegmentStorage.truncate(hTarget, endOffset, null).get();
        testContext.chunkedSegmentStorage.truncate(hTarget, endOffset, null).get();

        byte[] bytes = new byte[0];

        // Read should fail
        AssertExtensions.assertFutureThrows(
                "read succeeded on invalid offset.",
                testContext.chunkedSegmentStorage.read(hTarget, endOffset, bytes, 0, 0, TIMEOUT),
                ex -> ex instanceof IllegalArgumentException);

        testContext.chunkedSegmentStorage.write(hTarget, endOffset, new ByteArrayInputStream(bytes), 0, TIMEOUT).join();
        val info2 = testContext.chunkedSegmentStorage.getStreamSegmentInfo(testSegmentName, TIMEOUT).get();
        Assert.assertEquals(endOffset, info2.getStartOffset());
        Assert.assertEquals(info2.getLength(), info2.getStartOffset());

        // Create an empty segment and concat it
        val hSource = testContext.chunkedSegmentStorage.create(emptySegmentName, TIMEOUT).get();
        val infoEmpty = testContext.chunkedSegmentStorage.getStreamSegmentInfo(emptySegmentName, TIMEOUT).get();
        Assert.assertEquals(0, infoEmpty.getStartOffset());
        Assert.assertEquals(infoEmpty.getLength(), infoEmpty.getStartOffset());
        testContext.chunkedSegmentStorage.seal(hSource, TIMEOUT).get();

        testContext.chunkedSegmentStorage.concat(hTarget, endOffset, emptySegmentName, TIMEOUT).get();

        // Now concat non-empty
        testContext.chunkedSegmentStorage.seal(SegmentStorageHandle.writeHandle(nonEmptySegmentName), TIMEOUT).get();
        testContext.chunkedSegmentStorage.concat(hTarget, endOffset, nonEmptySegmentName, TIMEOUT).get();
        val info4 = testContext.chunkedSegmentStorage.getStreamSegmentInfo(testSegmentName, TIMEOUT).get();
        Assert.assertEquals(endOffset + endOffset, info4.getLength());
        Assert.assertEquals(endOffset, info4.getStartOffset());
    }

    @Test
    public void testBasicConcatWithDefrag() throws Exception {
        @Cleanup
        TestContext testContext = getTestContext(ChunkedSegmentStorageConfig.DEFAULT_CONFIG.toBuilder().indexBlockSize(3).build());
        ((AbstractInMemoryChunkStorage) testContext.chunkStorage).setShouldSupportAppend(true);
        ((AbstractInMemoryChunkStorage) testContext.chunkStorage).setShouldSupportConcat(true);

        // Populate segments
        val sourceLayout = new long[]{1, 2, 3, 4, 5};
        val targetLayout = new long[]{10};
        val resultLayout = new long[]{25};
        int maxRollingLength = 1024;

        testBaseConcat(testContext, maxRollingLength,
                targetLayout, sourceLayout,
                resultLayout);
        return;
    }

    @Test
    public void testBaseConcatWithDefragWithMinMaxLimits() throws Exception {
        // Set limits.
        val maxRollingSize = 30;
        ChunkedSegmentStorageConfig config = ChunkedSegmentStorageConfig.DEFAULT_CONFIG.toBuilder()
                .maxSizeLimitForConcat(20)
                .minSizeLimitForConcat(10)
                .build();
        @Cleanup
        TestContext testContext = getTestContext(config);
        ((AbstractInMemoryChunkStorage) testContext.chunkStorage).setShouldSupportConcat(true);

        // no-op.
        testBaseConcat(testContext, maxRollingSize,
                new long[]{1},
                new long[]{21, 21, 21},
                new long[]{1, 21, 21, 21});

        // no-op - max rollover size.
        testBaseConcat(testContext, maxRollingSize,
                new long[]{30},
                new long[]{29, 2},
                new long[]{30, 29, 2});
        // no-op - max rollover size.
        testBaseConcat(testContext, maxRollingSize,
                new long[]{30},
                new long[]{1, 2, 3, 4},
                new long[]{30, 10});

        // small chunks followed by normal chunks.
        testBaseConcat(testContext, maxRollingSize,
                new long[]{10},
                new long[]{1, 1, 1, 3, 1, 1, 3, 1, 3},
                new long[]{25});

        // normal chunks followed by small chunks.
        testBaseConcat(testContext, maxRollingSize,
                new long[]{10},
                new long[]{3, 1, 1, 1, 3, 1, 1, 3, 1},
                new long[]{25});

        // consecutive normal.
        testBaseConcat(testContext, maxRollingSize,
                new long[]{10},
                new long[]{1, 3, 3, 3, 1, 2, 2},
                new long[]{25});

        testBaseConcat(testContext, maxRollingSize,
                new long[]{10},
                new long[]{5, 5, 5},
                new long[]{25});

        // all small chunks.
        testBaseConcat(testContext, maxRollingSize,
                new long[]{10},
                new long[]{2, 2, 2, 2, 2, 2, 2, 1},
                new long[]{25});

        testBaseConcat(testContext, maxRollingSize,
                new long[]{10},
                new long[]{12, 3},
                new long[]{25});

        testBaseConcat(testContext, maxRollingSize,
                new long[]{10},
                new long[]{13, 2},
                new long[]{25});

        // First chunk is greater than max concat size
        testBaseConcat(testContext, maxRollingSize,
                new long[]{13},
                new long[]{11, 1},
                new long[]{25});

        // First chunk is greater than max concat size
        testBaseConcat(testContext, maxRollingSize,
                new long[]{13},
                new long[]{10, 2},
                new long[]{25});
    }

    @Test
    public void testBaseConcatWithDefragWithMinMaxLimitsNoAppends() throws Exception {
        // Set limits.
        val maxRollingSize = 30;
        ChunkedSegmentStorageConfig config = ChunkedSegmentStorageConfig.DEFAULT_CONFIG.toBuilder()
                .maxSizeLimitForConcat(20)
                .minSizeLimitForConcat(10)
                .appendEnabled(false)
                .build();
        @Cleanup
        TestContext testContext = getTestContext(config);
        ((AbstractInMemoryChunkStorage) testContext.chunkStorage).setShouldSupportConcat(true);

        // Normal case.
        testBaseConcat(testContext, maxRollingSize,
                new long[]{11},
                new long[]{12},
                new long[]{23});

        // Bigger than max allowed.
        testBaseConcat(testContext, maxRollingSize,
                new long[]{10},
                new long[]{20},
                new long[]{10, 20});

        // Target is bigger than max allowed after first concat.
        testBaseConcat(testContext, maxRollingSize,
                new long[]{11},
                new long[]{12, 13},
                new long[]{23, 13});

        // One of the chunks in the middle is smaller than min size allowed.
        testBaseConcat(testContext, maxRollingSize,
                new long[]{11},
                new long[]{12, 5, 13},
                new long[]{23, 5, 13});

        // All chunks are smaller, resultant chunk gets bigger than max size allowed.
        testBaseConcat(testContext, maxRollingSize,
                new long[]{11},
                new long[]{2, 2, 2, 2, 2, 2},
                new long[]{21, 2});

        // Chunks are already at max rolling size.
        testBaseConcat(testContext, maxRollingSize,
                new long[]{30},
                new long[]{2, 30, 2, 30, 2, 30},
                new long[]{30, 2, 30, 2, 30, 2, 30});

        // Test max rollover size.
        testBaseConcat(testContext, maxRollingSize,
                new long[]{11},
                new long[]{9, 10},
                new long[]{30});

        // Test max rollover size.
        testBaseConcat(testContext, maxRollingSize,
                new long[]{20},
                new long[]{10, 10},
                new long[]{30, 10});
    }

    /**
     * Test Concat after repeated failure when concat using append mode is on.
     *
     * @throws Exception Exception if any.
     */
    @Test
    public void testConcatUsingAppendsAfterWriteFailure() throws Exception {
        long maxRollingSize = 20;
        // Last chunk of target in these tests always has garbage at end which can not be overwritten.
        testConcatUsingAppendsAfterWriteFailure(maxRollingSize,
                new long[] {5},
                new long[] {1, 2, 3, 4},
                new int[] {},
                new long[] {5, 10},
                15);

        // First chunk in source has garbage at the end.
        testConcatUsingAppendsAfterWriteFailure(maxRollingSize,
                new long[] {5},
                new long[] {1, 2, 3, 4},
                new int[]  {0}, // add garbage to these chunks
                new long[] {5, 1, 9},
                15);

        // First two chunk in source has garbage at the end.
        testConcatUsingAppendsAfterWriteFailure(maxRollingSize,
                new long[] {5},
                new long[] {1, 2, 3, 4},
                new int[]  {0, 1},  // add garbage to these chunks
                new long[] {5, 1, 2, 7},
                15);

        // First three chunks in source has garbage at the end.
        testConcatUsingAppendsAfterWriteFailure(maxRollingSize,
                new long[] {5},
                new long[] {1, 2, 3, 4},
                new int[]  {0, 1, 2},  // add garbage to these chunks
                new long[] {5, 1, 2, 3, 4},
                15);

        // All chunks in source has garbage at the end.
        testConcatUsingAppendsAfterWriteFailure(maxRollingSize,
                new long[] {5},
                new long[] {1, 2, 3, 4},
                new int[]  {0, 1, 2, 3},  // add garbage to these chunks
                new long[] {5, 1, 2, 3, 4},
                15);
    }

    private void testConcatUsingAppendsAfterWriteFailure(long maxRollingSize,
                                                         long[] targetLayoutBefore,
                                                         long[] sourceLayout,
                                                         int[] chunksWithGarbageIndex,
                                                         long[] targetLayoutAfter,
                                                         long expectedLength) throws Exception {
        String targetSegmentName = "target";
        String sourceSegmentName = "source";
        SegmentRollingPolicy policy = new SegmentRollingPolicy(maxRollingSize); // Force rollover after every 20 byte.
        ChunkedSegmentStorageConfig config = ChunkedSegmentStorageConfig.DEFAULT_CONFIG.toBuilder()
                .maxSizeLimitForConcat(100)
                .minSizeLimitForConcat(100)
                .indexBlockSize(3)
                .build();

        @Cleanup
        TestContext testContext = getTestContext(config);
        ((AbstractInMemoryChunkStorage) testContext.chunkStorage).setShouldSupportConcat(true);

        // Create target
        testContext.insertMetadata(targetSegmentName, maxRollingSize, 1, targetLayoutBefore);

        // Create source
        testContext.insertMetadata(sourceSegmentName, maxRollingSize, 1, sourceLayout);
        val hSource = testContext.chunkedSegmentStorage.openWrite(sourceSegmentName).get();
        testContext.chunkedSegmentStorage.seal(hSource, null).get();

        // Add some garbage data at the end of last chunk
        val lastChunkMetadata = TestUtils.getChunkMetadata(testContext.metadataStore,
                TestUtils.getSegmentMetadata(testContext.metadataStore, targetSegmentName).getLastChunk());
        testContext.chunkStorage.write(ChunkHandle.writeHandle(lastChunkMetadata.getName()), lastChunkMetadata.getLength(), 1, new ByteArrayInputStream(new byte[1])).join();

        // Write some garbage at the end.
        val sourceList = TestUtils.getChunkList(testContext.metadataStore, sourceSegmentName);
        for (int i : chunksWithGarbageIndex) {
            // Append some data to the last chunk to simulate partial write during failure
            val chunkMetadata = TestUtils.getChunkMetadata(testContext.metadataStore, sourceList.get(i).getName());
            testContext.chunkStorage.write(ChunkHandle.writeHandle(chunkMetadata.getName()), chunkMetadata.getLength(), 1, new ByteArrayInputStream(new byte[1])).join();
        }
        val hTarget = testContext.chunkedSegmentStorage.openWrite(targetSegmentName).get();
        val concatAt = Arrays.stream(targetLayoutBefore).sum();
        testContext.chunkedSegmentStorage.concat(hTarget, concatAt, sourceSegmentName, null).join();
        val list = TestUtils.getChunkList(testContext.metadataStore, targetSegmentName);
        checkDataRead(targetSegmentName, testContext, 0, expectedLength);
        TestUtils.checkSegmentLayout(testContext.metadataStore, targetSegmentName, targetLayoutAfter);
        TestUtils.checkSegmentBounds(testContext.metadataStore, targetSegmentName, 0, expectedLength);
        TestUtils.checkReadIndexEntries(testContext.chunkedSegmentStorage, testContext.metadataStore, targetSegmentName, 0, expectedLength, true);
        TestUtils.checkChunksExistInStorage(testContext.chunkStorage, testContext.metadataStore, targetSegmentName);
    }

    @Test
    public void testBaseConcatWithDefrag() throws Exception {
        @Cleanup
        TestContext testContext = getTestContext(ChunkedSegmentStorageConfig.DEFAULT_CONFIG.toBuilder().indexBlockSize(3).build());
        ((AbstractInMemoryChunkStorage) testContext.chunkStorage).setShouldSupportConcat(true);

        // Populate segments
        testBaseConcat(testContext, 1024,
                new long[]{10},
                new long[]{1, 2, 3, 4, 5},
                new long[]{25});

        // Populate segments
        testBaseConcat(testContext, 1024,
                new long[]{1, 2, 3, 4, 5},
                new long[]{10},
                new long[]{1, 2, 3, 4, 15});

        // Populate segments
        testBaseConcat(testContext, 1024,
                new long[]{1, 2},
                new long[]{3, 4, 5, 6, 7},
                new long[]{1, 27});

        // Only one object
        testBaseConcat(testContext, 1024,
                new long[]{10},
                new long[]{15},
                new long[]{25});
    }

    @Test
    public void testSimpleTruncate() throws Exception {
        testTruncate(1, 5, 10, 5, 10);
    }

    /**
     * Test truncate with invalid arguments.
     *
     * @throws Exception Exception if any.
     */
    @Test
    public void testTruncateInvalidParameters() throws Exception {
        String testSegmentName = "foo";
        @Cleanup
        TestContext testContext = getTestContext(ChunkedSegmentStorageConfig.DEFAULT_CONFIG.toBuilder().indexBlockSize(3).build());
        // Setup a segment.
        val segment = testContext.insertMetadata(testSegmentName, 1024, 1, new long[]{25});

        int validStart = 10;
        int validEnd = 25;
        val h = testContext.chunkedSegmentStorage.openWrite(testSegmentName).get();
        testContext.chunkedSegmentStorage.truncate(h, validStart, null).get();

        // Invalid parameters
        AssertExtensions.assertFutureThrows("truncate() allowed for invalid parameters",
                testContext.chunkedSegmentStorage.truncate(h, -1, TIMEOUT),
                ex -> ex instanceof IllegalArgumentException);

        AssertExtensions.assertFutureThrows("truncate() allowed for invalid parameters",
                testContext.chunkedSegmentStorage.truncate(null, 11, TIMEOUT),
                ex -> ex instanceof IllegalArgumentException);

        AssertExtensions.assertFutureThrows("truncate() allowed for invalid parameters",
                testContext.chunkedSegmentStorage.truncate(SegmentStorageHandle.readHandle(testSegmentName), 11, TIMEOUT),
                ex -> ex instanceof IllegalArgumentException);

        AssertExtensions.assertFutureThrows("truncate() allowed for invalid parameters",
                testContext.chunkedSegmentStorage.truncate(h, validEnd + 1, TIMEOUT),
                ex -> ex instanceof IllegalArgumentException);

    }

    @Test
    public void testTruncateNoOpTruncateOffset() throws Exception {
        String testSegmentName = "foo";
        @Cleanup
        TestContext testContext = getTestContext(ChunkedSegmentStorageConfig.DEFAULT_CONFIG.toBuilder().indexBlockSize(3).build());
        // Setup a segment.
        val segment = testContext.insertMetadata(testSegmentName, 1024, 1, new long[]{25});

        int validStart = 10;
        int validEnd = 25;
        val h = testContext.chunkedSegmentStorage.openWrite(testSegmentName).get();
        testContext.chunkedSegmentStorage.truncate(h, validStart, null).get();
        TestUtils.checkReadIndexEntries(testContext.chunkedSegmentStorage, testContext.metadataStore, testSegmentName, validStart, validEnd, true);

        // Test truncate offset < start offset
        testContext.chunkedSegmentStorage.truncate(h, validStart - 1, TIMEOUT).join();
        TestUtils.checkSegmentBounds(testContext.metadataStore, testSegmentName, validStart, validEnd);
        TestUtils.checkReadIndexEntries(testContext.chunkedSegmentStorage, testContext.metadataStore, testSegmentName, validStart, validEnd, true);

        // Test truncate offset == start offset
        testContext.chunkedSegmentStorage.truncate(h, validStart, TIMEOUT).join();
        TestUtils.checkSegmentBounds(testContext.metadataStore, testSegmentName, validStart, validEnd);
        TestUtils.checkReadIndexEntries(testContext.chunkedSegmentStorage, testContext.metadataStore, testSegmentName, validStart, validEnd, true);
    }

    @Test
    public void testRepeatedTruncates() throws Exception {
        val config = ChunkedSegmentStorageConfig.DEFAULT_CONFIG.toBuilder().indexBlockSize(4).build();
        testRepeatedTruncates(config, 1, 3);
        testRepeatedTruncates(config, 3, 1);
        testRepeatedTruncates(config, 2, 3);
        testRepeatedTruncates(config, 3, 2);
        testRepeatedTruncates(config, 3, 3);

    }

    private void testRepeatedTruncates(ChunkedSegmentStorageConfig config, long maxChunkLength, int numberOfChunks) throws Exception {
        @Cleanup
        TestContext testContext = getTestContext(config);
        String testSegmentName = "testSegmentName";

        // Populate segment.
        val expectedLength = Math.toIntExact(maxChunkLength * numberOfChunks);
        val h1 = populateSegment(testContext, testSegmentName, maxChunkLength, numberOfChunks);
        byte[] buffer = new byte[expectedLength];

        // Perform series of truncates.
        for (int truncateAt = 0; truncateAt < expectedLength; truncateAt++) {
            HashSet<String> chunksBefore = new HashSet<>();
            chunksBefore.addAll(TestUtils.getChunkNameList(testContext.metadataStore, testSegmentName));

            testContext.chunkedSegmentStorage.truncate(h1, truncateAt, null).join();
            TestUtils.checkSegmentBounds(testContext.metadataStore, testSegmentName, truncateAt, expectedLength);
            val expectedChunkLengths = calculateExpectedChunkLengths(config, maxChunkLength, truncateAt, expectedLength);
            TestUtils.checkSegmentLayout(testContext.metadataStore, testSegmentName, expectedChunkLengths);
            TestUtils.checkReadIndexEntries(testContext.chunkedSegmentStorage, testContext.metadataStore, testSegmentName, truncateAt, expectedLength, true);
            TestUtils.checkChunksExistInStorage(testContext.chunkStorage, testContext.metadataStore, testSegmentName);
            HashSet<String>  chunksAfter = new HashSet<>();
            chunksAfter.addAll(TestUtils.getChunkNameList(testContext.metadataStore, testSegmentName));
            TestUtils.checkGarbageCollectionQueue(testContext.chunkedSegmentStorage, chunksBefore, chunksAfter);

            val metadata = TestUtils.getSegmentMetadata(testContext.metadataStore, testSegmentName);
            // length doesn't change.
            Assert.assertEquals(expectedLength, metadata.getLength());
            // start offset should match i.
            Assert.assertEquals(truncateAt, metadata.getStartOffset());
            // Check first chunk start offset.
            if (metadata.getFirstChunkStartOffset() % maxChunkLength == 0) {
                Assert.assertEquals(maxChunkLength * (numberOfChunks - expectedChunkLengths.length), metadata.getFirstChunkStartOffset());
            } else {
                val threshold = config.getMinPercentForTruncateRelocation() * maxChunkLength / 100;
                Assert.assertEquals(maxChunkLength * (numberOfChunks - expectedChunkLengths.length) + threshold, metadata.getFirstChunkStartOffset());
            }

            // try to read some bytes.
            val bytesRead = testContext.chunkedSegmentStorage.read(h1, truncateAt, buffer, 0, buffer.length - truncateAt, null).get().intValue();
            Assert.assertEquals(buffer.length - truncateAt, bytesRead);
            if (truncateAt > 0) {
                AssertExtensions.assertFutureThrows(
                        "read succeeded on missing segment.",
                        testContext.chunkedSegmentStorage.read(h1, truncateAt - 1, buffer, 0, buffer.length - truncateAt, null),
                        ex -> ex instanceof StreamSegmentTruncatedException);
            }
        }
    }

    @Test
    public void testRepeatedTruncatesOnLargeChunkVaryingSizes() throws Exception {
        @Cleanup
        TestContext testContext = getTestContext();
        String testSegmentName = "testSegmentName";
        // Set up.
        val h1 = populateSegment(testContext, testSegmentName, 10, 1);
        byte[] buffer = new byte[10];

        int truncateAt = 0;
        for (int i = 0; i < 4; i++) {
            HashSet<String> chunksBefore = new HashSet<>();
            chunksBefore.addAll(TestUtils.getChunkNameList(testContext.metadataStore, testSegmentName));

            testContext.chunkedSegmentStorage.truncate(h1, truncateAt, null).join();

            // Check layout.
            TestUtils.checkSegmentLayout(testContext.metadataStore, testSegmentName, new long[]{10});
            TestUtils.checkChunksExistInStorage(testContext.chunkStorage, testContext.metadataStore, testSegmentName);
            HashSet<String>  chunksAfter = new HashSet<>();
            chunksAfter.addAll(TestUtils.getChunkNameList(testContext.metadataStore, testSegmentName));
            TestUtils.checkGarbageCollectionQueue(testContext.chunkedSegmentStorage, chunksBefore, chunksAfter);

            // Validate.
            val metadata = TestUtils.getSegmentMetadata(testContext.metadataStore, testSegmentName);
            Assert.assertEquals(10, metadata.getLength());
            Assert.assertEquals(truncateAt, metadata.getStartOffset());
            Assert.assertEquals(0, metadata.getFirstChunkStartOffset());

            // validate read.
            val bytesRead = testContext.chunkedSegmentStorage.read(h1, truncateAt, buffer, 0, 10 - truncateAt, null).get().intValue();
            Assert.assertEquals(10 - truncateAt, bytesRead);
            truncateAt += i;
        }
    }

    @Test
    public void testRepeatedTruncatesOnLargeChunk() throws Exception {
        @Cleanup
        TestContext testContext = getTestContext();
        String testSegmentName = "testSegmentName";
        // Populate.
        val h1 = populateSegment(testContext, testSegmentName, 10, 1);
        byte[] buffer = new byte[10];
        for (int truncateAt = 0; truncateAt < 9; truncateAt++) {
            HashSet<String> chunksBefore = new HashSet<>();
            chunksBefore.addAll(TestUtils.getChunkNameList(testContext.metadataStore, testSegmentName));
            testContext.chunkedSegmentStorage.truncate(h1, truncateAt, null).join();

            // Check layout.
            TestUtils.checkSegmentLayout(testContext.metadataStore, testSegmentName, new long[]{10});
            TestUtils.checkChunksExistInStorage(testContext.chunkStorage, testContext.metadataStore, testSegmentName);

            // Validate info
            val metadata = TestUtils.getSegmentMetadata(testContext.metadataStore, testSegmentName);
            Assert.assertEquals(10, metadata.getLength());
            Assert.assertEquals(truncateAt, metadata.getStartOffset());
            Assert.assertEquals(0, metadata.getFirstChunkStartOffset());
            TestUtils.checkChunksExistInStorage(testContext.chunkStorage, testContext.metadataStore, testSegmentName);
            HashSet<String>  chunksAfter = new HashSet<>();
            chunksAfter.addAll(TestUtils.getChunkNameList(testContext.metadataStore, testSegmentName));
            TestUtils.checkGarbageCollectionQueue(testContext.chunkedSegmentStorage, chunksBefore, chunksAfter);

            // Validate read.
            val bytesRead = testContext.chunkedSegmentStorage.read(h1, truncateAt, buffer, 0, 10 - truncateAt, null).get().intValue();
            Assert.assertEquals(10 - truncateAt, bytesRead);
        }
    }

    @Test
    public void testRepeatedTruncatesAtFullLength() throws Exception {
        @Cleanup
        TestContext testContext = getTestContext();
        String testSegmentName = "testSegmentName";
        SegmentRollingPolicy policy = new SegmentRollingPolicy(2);
        // create.
        val h1 = testContext.chunkedSegmentStorage.create(testSegmentName, policy, null).get();
        long expectedLength = 0;
        for (int i = 1; i < 5; i++) {
            val info1 = testContext.chunkedSegmentStorage.getStreamSegmentInfo(testSegmentName, null).get();
            Assert.assertEquals(expectedLength, info1.getLength());
            Assert.assertEquals(info1.getLength(), info1.getStartOffset());

            // Write some data.
            byte[] buffer = new byte[i];
            testContext.chunkedSegmentStorage.write(h1, info1.getStartOffset(), new ByteArrayInputStream(buffer), buffer.length, null).join();
            val info2 = testContext.chunkedSegmentStorage.getStreamSegmentInfo(testSegmentName, null).get();
            expectedLength += i;
            Assert.assertEquals(expectedLength, info2.getLength());
            HashSet<String> chunksBefore = new HashSet<>();
            chunksBefore.addAll(TestUtils.getChunkNameList(testContext.metadataStore, testSegmentName));

            // Now truncate
            testContext.chunkedSegmentStorage.truncate(h1, info2.getLength(), null).join();

            // Validate info
            val metadata = TestUtils.getSegmentMetadata(testContext.metadataStore, testSegmentName);
            Assert.assertEquals(expectedLength, metadata.getLength());
            Assert.assertEquals(expectedLength, metadata.getStartOffset());
            Assert.assertEquals(expectedLength, metadata.getFirstChunkStartOffset());
            Assert.assertEquals(expectedLength, metadata.getLastChunkStartOffset());
            Assert.assertEquals(null, metadata.getLastChunk());
            Assert.assertEquals(null, metadata.getFirstChunk());
            TestUtils.checkChunksExistInStorage(testContext.chunkStorage, testContext.metadataStore, testSegmentName);
            HashSet<String>  chunksAfter = new HashSet<>();
            chunksAfter.addAll(TestUtils.getChunkNameList(testContext.metadataStore, testSegmentName));
            TestUtils.checkGarbageCollectionQueue(testContext.chunkedSegmentStorage, chunksBefore, chunksAfter);

            // Validate Exceptions.
            val expectedLength2 = expectedLength;
            val h = testContext.chunkedSegmentStorage.openRead(testSegmentName).get();
            AssertExtensions.assertFutureThrows(
                    "read succeeded on invalid offset.",
                    testContext.chunkedSegmentStorage.read(h, expectedLength - 1, new byte[1], 0, 1, null),
                    ex -> ex instanceof StreamSegmentTruncatedException && ((StreamSegmentTruncatedException) ex).getStartOffset() == expectedLength2);
            AssertExtensions.assertFutureThrows(
                    "read succeeded on invalid offset.",
                    testContext.chunkedSegmentStorage.read(h, expectedLength, new byte[1], 0, 1, null),
                    ex -> ex instanceof IllegalArgumentException);
        }
    }

    @Test
    public void testTruncateVariousOffsets() throws Exception {
        long maxChunkSize = 3;
        int numberOfChunks = 4;
        for (int i = 0; i < numberOfChunks; i++) {
            for (int j = 0; j < maxChunkSize; j++) {
                val truncateAt = i * maxChunkSize + j;
                testTruncate(maxChunkSize, truncateAt, numberOfChunks, numberOfChunks - i, maxChunkSize * numberOfChunks);
            }
        }
    }

    @Test
    public void testBaseTruncate() throws Exception {
        testTruncate(1, 1, 2, 1, 2);
        testTruncate(1, 2, 4, 2, 4);

        testTruncate(3, 1, 2, 2, 6);
        testTruncate(3, 3, 4, 3, 12);
    }

    @Test
    public void testBaseRelocatingTruncate() throws Exception {
        val config = ChunkedSegmentStorageConfig.DEFAULT_CONFIG.toBuilder()
                .indexBlockSize(3)
                .relocateOnTruncateEnabled(true)
                .minSizeForTruncateRelocationInbytes(10)
                .minPercentForTruncateRelocation(80)
                .build();
        val numberOfChunks = 3;
        val maxChunkSize = 20;
        val threshold = 16;
        testRelocatingTruncate(config, numberOfChunks, maxChunkSize, threshold);
    }

    @Test
    public void testRelocatingTruncateHalfEmpty() throws Exception {
        val config = ChunkedSegmentStorageConfig.DEFAULT_CONFIG.toBuilder()
                .indexBlockSize(3)
                .relocateOnTruncateEnabled(true)
                .minSizeForTruncateRelocationInbytes(1)
                .minPercentForTruncateRelocation(50)
                .build();
        for (int threshold = 16; threshold > 2; threshold /= 2) {
            testRelocatingTruncate(config, 1, threshold, threshold / 2);
        }
    }

    @Test
    public void testMultipleRelocatingTruncate() throws Exception {
        // Force multiple relocation every time relocating half chunk
        val config = ChunkedSegmentStorageConfig.DEFAULT_CONFIG.toBuilder()
                .indexBlockSize(3)
                .relocateOnTruncateEnabled(true)
                .minSizeForTruncateRelocationInbytes(1)
                .minPercentForTruncateRelocation(50)
                .build();

        @Cleanup
        TestContext testContext = getTestContext(config);
        String testSegmentName = "testSegmentName";
        int maxChunkLength = 32;
        int truncateAt = 0;
        // Populate
        val h1 = populateSegment(testContext, testSegmentName, maxChunkLength, 1);

        for (int threshold = maxChunkLength; threshold > 2; threshold /= 2) {
            truncateAt += threshold / 2;
            testTruncate(testContext, testSegmentName, maxChunkLength, truncateAt, 1, maxChunkLength, threshold / 2);
        }
    }

    @Test
    public void testRelocatingTruncateWithMaxSize() throws Exception {
        val config = ChunkedSegmentStorageConfig.DEFAULT_CONFIG.toBuilder()
                .indexBlockSize(3)
                .relocateOnTruncateEnabled(true)
                .minSizeForTruncateRelocationInbytes(1)
                .maxSizeForTruncateRelocationInbytes(10)
                .minPercentForTruncateRelocation(1)
                .build();

        @Cleanup
        TestContext testContext = getTestContext(config);
        val h1 = populateSegment(testContext, "test1", 11, 1);
        val h2 = populateSegment(testContext, "test2", 10, 1);
        testTruncate(testContext, "test1", 11, 10, 1, 11, 11);
        testTruncate(testContext, "test2", 10, 9, 1, 10, 1);
    }

    private void testRelocatingTruncate(ChunkedSegmentStorageConfig config, int numberOfChunks, long maxChunkSize, int threshold) throws Exception {
        for (int i = 0; i < numberOfChunks; i++) {
            testTruncate(config, maxChunkSize, i * maxChunkSize, numberOfChunks, numberOfChunks - i, maxChunkSize * numberOfChunks, maxChunkSize);
            testTruncate(config, maxChunkSize, i * maxChunkSize + threshold - 1, numberOfChunks, numberOfChunks - i, maxChunkSize * numberOfChunks, maxChunkSize);
            for (int j = threshold; j < maxChunkSize; j++) {
                testTruncate(config, maxChunkSize, i * maxChunkSize + j, numberOfChunks, numberOfChunks - i, maxChunkSize * numberOfChunks, maxChunkSize - j);
            }
        }
    }

    @Test
    public void testRepeatedTruncateWithRelocation() throws Exception {
        val config = ChunkedSegmentStorageConfig.DEFAULT_CONFIG.toBuilder()
                .indexBlockSize(3)
                .relocateOnTruncateEnabled(true)
                .minSizeForTruncateRelocationInbytes(5)
                .minPercentForTruncateRelocation(80)
                .build();
        testRepeatedTruncates(config, 10, 1);
        testRepeatedTruncates(config, 10, 2);
        testRepeatedTruncates(config, 10, 3);
    }

    private void testTruncate(long maxChunkLength, long truncateAt, int chunksCountBefore, int chunksCountAfter, long expectedLength) throws Exception {
        testTruncate(ChunkedSegmentStorageConfig.DEFAULT_CONFIG.toBuilder().indexBlockSize(3).build(), maxChunkLength, truncateAt, chunksCountBefore, chunksCountAfter, expectedLength, maxChunkLength);
    }

    private void testTruncate(ChunkedSegmentStorageConfig config, long maxChunkLength, long truncateAt, int chunksCountBefore, int chunksCountAfter, long expectedLength, long expectedFirstChunkLength) throws Exception {
        @Cleanup
        TestContext testContext = getTestContext(config);
        String testSegmentName = "testSegmentName";
        // Populate
        val h1 = populateSegment(testContext, testSegmentName, maxChunkLength, chunksCountBefore);
        testTruncate(testContext, testSegmentName, maxChunkLength, truncateAt, chunksCountAfter, expectedLength, expectedFirstChunkLength);
    }

    private void testTruncate(TestContext testContext, String testSegmentName, long maxChunkLength, long truncateAt, int chunksCountAfter, long expectedLength, long expectedFirstChunkLength) throws Exception {
        HashSet<String> chunksBefore = new HashSet<>();
        chunksBefore.addAll(TestUtils.getChunkNameList(testContext.metadataStore, testSegmentName));

        // Perform truncate.
        testContext.chunkedSegmentStorage.truncate(SegmentStorageHandle.writeHandle(testSegmentName), truncateAt, null).join();

        // Check layout.
        long[] expectedLengths = calculateExpectedChunkLengths(maxChunkLength, chunksCountAfter, expectedFirstChunkLength);
        TestUtils.checkSegmentLayout(testContext.metadataStore, testSegmentName, expectedLengths);
        TestUtils.checkSegmentBounds(testContext.metadataStore, testSegmentName, truncateAt, expectedLength);
        TestUtils.checkReadIndexEntries(testContext.chunkedSegmentStorage, testContext.metadataStore, testSegmentName, truncateAt, expectedLength, true);
        TestUtils.checkChunksExistInStorage(testContext.chunkStorage, testContext.metadataStore, testSegmentName);
        HashSet<String>  chunksAfter = new HashSet<>();
        chunksAfter.addAll(TestUtils.getChunkNameList(testContext.metadataStore, testSegmentName));
        TestUtils.checkGarbageCollectionQueue(testContext.chunkedSegmentStorage, chunksBefore, chunksAfter);
    }

    private long[] calculateExpectedChunkLengths(long maxChunkLength, int chunksCountAfter, long expectedFirstChunkLength) {
        long[] expectedLengths = new long[chunksCountAfter];
        Arrays.fill(expectedLengths, maxChunkLength);
        expectedLengths[0] = expectedFirstChunkLength;
        return expectedLengths;
    }

    private long[] calculateExpectedChunkLengths(ChunkedSegmentStorageConfig config, long maxChunkLength, long startOffset, long length ) {
        val chunkCount = Math.toIntExact(length / maxChunkLength - startOffset / maxChunkLength); // Note two independent int divisions.
        long[] expectedLengths = new long[chunkCount];
        Arrays.fill(expectedLengths, maxChunkLength);
        if (config.isRelocateOnTruncateEnabled()
                && maxChunkLength > config.getMinSizeForTruncateRelocationInbytes()
                && maxChunkLength <= config.getMaxSizeForTruncateRelocationInbytes()) {
            val threshold = config.getMinPercentForTruncateRelocation() * maxChunkLength / 100;
            val offset = startOffset % maxChunkLength;
            expectedLengths[0] = offset >= threshold ? maxChunkLength - threshold : maxChunkLength;
        }
        return expectedLengths;
    }

    /**
     * Test read and write with multiple failovers.
     *
     * @throws Exception Exception if any.
     */
    @Test
    public void testReadWriteWithMultipleFailovers() throws Exception {
        @Cleanup
        CleanupHelper cleanupHelper = new CleanupHelper();
        String testSegmentName = "foo";
        TestContext testContext = getTestContext();
        cleanupHelper.add(testContext);
        // Create
        testContext.chunkedSegmentStorage.create(testSegmentName, null).get();

        // Write some data.
        long writeAt = 0;
        long epoch = CONTAINER_ID;
        ArrayList<Long> lengths = new ArrayList<>();
        for (int i = 1; i < 5; i++) {
            // Create a new test context and initialize with new epoch.
            val hWrite = testContext.chunkedSegmentStorage.openWrite(testSegmentName).get();
            testContext.chunkedSegmentStorage.write(hWrite, writeAt, new ByteArrayInputStream(new byte[i]), i, null).join();
            writeAt += i;
            lengths.add((long) i);

            // Read in same epoch.
            checkDataRead(testSegmentName, testContext, 0, writeAt);

            TestUtils.checkSegmentLayout(testContext.metadataStore, testSegmentName, Longs.toArray(lengths));

            // Fork the context.
            val oldTestCotext = testContext;
            testContext = oldTestCotext.fork(epoch++);
            cleanupHelper.add(testContext);

            TestUtils.checkSegmentLayout(testContext.metadataStore, testSegmentName, Longs.toArray(lengths));

            // Fence out old store.
            oldTestCotext.metadataStore.markFenced();

            // Read in new epoch.
            checkDataRead(testSegmentName, testContext, 0, writeAt);
        }

        int total = 10;

        // Create a new test context and initialize with new epoch.
        testContext = testContext.fork(epoch++);
        cleanupHelper.add(testContext);

        checkDataRead(testSegmentName, testContext, 0, total);
    }

    /**
     * Test read and write with multiple failovers.
     *
     * @throws Exception Exception if any.
     */
    @Test
    public void testReadWriteWithMultipleFailoversWithGarbage() throws Exception {
        @Cleanup
        CleanupHelper cleanupHelper = new CleanupHelper();
        String testSegmentName = "foo";
        @Cleanup
        TestContext testContext = getTestContext();
        cleanupHelper.add(testContext);

        // Create
        testContext.chunkedSegmentStorage.create(testSegmentName, null).get();

        // Write some data.
        long writeAt = 0;
        long epoch = CONTAINER_ID;
        SegmentHandle hWrite = testContext.chunkedSegmentStorage.openWrite(testSegmentName).get();
        ArrayList<Long> lengths = new ArrayList<>();
        for (int i = 1; i < 5; i++) {
            // Create a new test context and initialize with new epoch.
            testContext.chunkedSegmentStorage.write(hWrite, writeAt, new ByteArrayInputStream(new byte[i]), i, null).join();
            writeAt += i;
            lengths.add((long) i);

            // Read in same epoch.
            checkDataRead(testSegmentName, testContext, 0, writeAt);
            val lengthsArray = Longs.toArray(lengths);
            TestUtils.checkSegmentLayout(testContext.metadataStore, testSegmentName, lengthsArray);
            TestUtils.checkReadIndexEntries(testContext.chunkedSegmentStorage, testContext.metadataStore, testSegmentName, 0, Arrays.stream(lengthsArray).sum(), false);

            // Fork the context.
            val oldTestCotext = testContext;
            testContext = oldTestCotext.fork(epoch++);
            cleanupHelper.add(testContext);

            TestUtils.checkSegmentLayout(testContext.metadataStore, testSegmentName, Longs.toArray(lengths));

            // Make sure to open segment with new instance before writing garbage to old instance.
            hWrite = testContext.chunkedSegmentStorage.openWrite(testSegmentName).get();

            // Write some garbage
            oldTestCotext.chunkedSegmentStorage.write(hWrite, writeAt, new ByteArrayInputStream(new byte[10]), 10, null).join();

            // Fence out old store.
            oldTestCotext.metadataStore.markFenced();

            AssertExtensions.assertFutureThrows("write() allowed after fencing",
                    oldTestCotext.chunkedSegmentStorage.write(hWrite, writeAt + 10, new ByteArrayInputStream(new byte[10]), 10, null),
                    ex -> ex instanceof StorageNotPrimaryException);
            // Read in new epoch.
            checkDataRead(testSegmentName, testContext, 0, writeAt);
        }

        int total = 10;

        // Create a new test context and initialize with new epoch.
        testContext = testContext.fork(epoch++);
        cleanupHelper.add(testContext);

        checkDataRead(testSegmentName, testContext, 0, total);
    }

    /**
     * Test truncate, read and write with multiple failovers.
     *
     * @throws Exception Exception if any.
     */
    @Test
    public void testTruncateWithMultipleFailoversWithGarbage() throws Exception {
        @Cleanup
        CleanupHelper cleanupHelper = new CleanupHelper();
        String testSegmentName = "foo";
        @Cleanup
        TestContext testContext = getTestContext(ChunkedSegmentStorageConfig.DEFAULT_CONFIG.toBuilder().indexBlockSize(3).build());
        cleanupHelper.add(testContext);

        // Create
        testContext.chunkedSegmentStorage.create(testSegmentName, null).get();

        // Write some data.
        long writeAt = 0;
        long truncateAt = 0;
        long epoch = CONTAINER_ID;
        SegmentHandle hWrite = testContext.chunkedSegmentStorage.openWrite(testSegmentName).get();
        ArrayList<Long> lengths = new ArrayList<>();
        for (int i = 1; i < 5; i++) {
            // Truncate and Read in same epoch.
            testContext.chunkedSegmentStorage.truncate(hWrite, truncateAt, null).get();
            checkDataRead(testSegmentName, testContext, truncateAt, writeAt);
            TestUtils.checkSegmentBounds(testContext.metadataStore, testSegmentName, truncateAt, writeAt);
            TestUtils.checkReadIndexEntries(testContext.chunkedSegmentStorage, testContext.metadataStore, testSegmentName, truncateAt, writeAt, false);

            // Create a new test context and initialize with new epoch.
            testContext.chunkedSegmentStorage.write(hWrite, writeAt, new ByteArrayInputStream(new byte[i]), i, null).join();
            writeAt += i;
            lengths.add((long) i);
            TestUtils.checkSegmentBounds(testContext.metadataStore, testSegmentName, truncateAt, writeAt);
            TestUtils.checkReadIndexEntries(testContext.chunkedSegmentStorage, testContext.metadataStore, testSegmentName, truncateAt, writeAt, false);
            checkDataRead(testSegmentName, testContext, truncateAt, writeAt);

            truncateAt++;

            // Fork the context.
            val oldTestCotext = testContext;
            testContext = oldTestCotext.fork(epoch++);
            cleanupHelper.add(testContext);

            // Make sure to open segment with new instance before writing garbage to old instance.
            hWrite = testContext.chunkedSegmentStorage.openWrite(testSegmentName).get();

            // Write some garbage
            oldTestCotext.chunkedSegmentStorage.write(hWrite, writeAt, new ByteArrayInputStream(new byte[10]), 10, null).join();

            // Fence out old store.
            boolean exceptionThrown = false;
            oldTestCotext.metadataStore.markFenced();

            AssertExtensions.assertFutureThrows("write() allowed after fencing",
                    oldTestCotext.chunkedSegmentStorage.write(hWrite, writeAt + 10, new ByteArrayInputStream(new byte[10]), 10, null),
                    ex -> ex instanceof StorageNotPrimaryException);
            // Read in new epoch.
            checkDataRead(testSegmentName, testContext, truncateAt, writeAt);
        }

        int total = 10;

        // Create a new test context and initialize with new epoch.
        testContext = testContext.fork(epoch++);
        cleanupHelper.add(testContext);

        checkDataRead(testSegmentName, testContext, truncateAt, total);
    }

    @Test
    public void testTruncateWithFailover() throws Exception {
        @Cleanup
        CleanupHelper cleanupHelper = new CleanupHelper();
        String testSegmentName = "foo";
        val config = ChunkedSegmentStorageConfig.DEFAULT_CONFIG.toBuilder()
                .garbageCollectionDelay(Duration.ZERO)
                .indexBlockSize(3)
                .build();
        TestContext testContext = getTestContext(config);
        cleanupHelper.add(testContext);
        // Create
        testContext.chunkedSegmentStorage.create(testSegmentName, null).get();

        // Write some data.
        long offset = 0;
        int i = 2;
        long epoch = testContext.chunkedSegmentStorage.getEpoch();
        SegmentHandle hWrite = testContext.chunkedSegmentStorage.openWrite(testSegmentName).get();

        // Create a new test context and initialize with new epoch.
        testContext.chunkedSegmentStorage.write(hWrite, offset, new ByteArrayInputStream(new byte[i]), i, null).join();
        TestUtils.checkSegmentBounds(testContext.metadataStore, testSegmentName, offset, offset + i);
        TestUtils.checkReadIndexEntries(testContext.chunkedSegmentStorage, testContext.metadataStore, testSegmentName, offset, offset + i, true);
        checkDataRead(testSegmentName, testContext, offset, i);
        offset += i;
        // Fork the context.
        testContext = testContext.fork(++epoch);
        cleanupHelper.add(testContext);
        val oldTestCotext = testContext;
        val newTestContext = oldTestCotext.fork(++epoch);
        cleanupHelper.add(newTestContext);
        // Fence out old store.
        oldTestCotext.metadataStore.markFenced();

        // Truncate and Read in new epoch.
        // Make sure to open segment with new instance before writing garbage to old instance.
        hWrite = newTestContext.chunkedSegmentStorage.openWrite(testSegmentName).get();
        newTestContext.chunkedSegmentStorage.truncate(hWrite, offset, null).get();

        TestUtils.checkSegmentBounds(newTestContext.metadataStore, testSegmentName, offset, offset);
        TestUtils.checkReadIndexEntries(newTestContext.chunkedSegmentStorage, newTestContext.metadataStore, testSegmentName, offset, offset, false);

        AssertExtensions.assertFutureThrows("openWrite() allowed after fencing",
                oldTestCotext.chunkedSegmentStorage.openWrite(testSegmentName),
                ex -> ex instanceof StorageNotPrimaryException);
        AssertExtensions.assertFutureThrows("openRead() allowed after fencing",
                oldTestCotext.chunkedSegmentStorage.openRead(testSegmentName),
                ex -> ex instanceof StorageNotPrimaryException);

    }

    // Very useful test, but takes couple seconds.
    //@Test(timeout = 180000)
    public void testParallelSegmentOperationsLargeLoad() throws Exception {
        testParallelSegmentOperations(1000, 10);
    }

    // Very useful test, but takes couple seconds.
    //@Test(timeout = 1800000)
    public void testParallelSegmentOperationsExtraLargeLoad() throws Exception {
        testParallelSegmentOperations(10000, 10);
    }

    @Test
    public void testParallelSegmentOperations() throws Exception {
        testParallelSegmentOperations(100, 10);
    }

    public void testParallelSegmentOperations(int numberOfRequests, int threadPoolSize) throws Exception {
        SegmentRollingPolicy policy = new SegmentRollingPolicy(2); // Force rollover after every 2 byte.
        @Cleanup
        TestContext testContext = getTestContext();
        @Cleanup("shutdownNow")
        ExecutorService executor = Executors.newFixedThreadPool(threadPoolSize);
        CompletableFuture[] futures = new CompletableFuture[numberOfRequests];
        for (int i = 0; i < numberOfRequests; i++) {
            String testSegmentName = "test" + i;
            val f = testSimpleScenarioAsync(testSegmentName, policy, testContext, executor);
            futures[i] = f;
        }
        CompletableFuture.allOf(futures).join();
    }

    // Very useful test, but takes couple seconds.
    //@Test
    public void testParallelSegmentOperationsWithReentryLargeLoad() throws Exception {
        int numberOfRequests = 1000;
        testParallelSegmentOperationsWithReentry(numberOfRequests, 10, true);
    }

    // Very useful test, but takes couple seconds.
    //@Test(timeout = 1800000)
    public void testParallelSegmentOperationsWithReentryExtraLargeLoad() throws Exception {
        int numberOfRequests = 10000;
        testParallelSegmentOperationsWithReentry(numberOfRequests, 1000, false);
    }

    @Test
    public void testParallelSegmentOperationsWithReentry() throws Exception {
        int numberOfRequests = 10;
        testParallelSegmentOperationsWithReentry(numberOfRequests, 10, true);
    }

    private void testParallelSegmentOperationsWithReentry(int numberOfRequests, int threadPoolSize, boolean shouldBlock) throws Exception {
        SegmentRollingPolicy policy = new SegmentRollingPolicy(2); // Force rollover after every 2 byte.
        @Cleanup
        TestContext testContext = getTestContext();

        if (!(testContext.metadataStore instanceof InMemoryMetadataStore)) {
            return;
        }
        CompletableFuture<Void> futureToWaitOn = shouldBlock ? new CompletableFuture<Void>() : CompletableFuture.completedFuture(null);
        // Step 1: Populate system segment.
        // Write some data to system segment so that we can read it back in call back.
        val systemSegment = "SystemSegment";
        val h = testContext.chunkedSegmentStorage.create(systemSegment, policy, null).get();
        testContext.chunkedSegmentStorage.write(h, 0, new ByteArrayInputStream(new byte[1]), 1, null).join();

        // Step 2: Setup call backs.
        // Set up a call back which will be invoked during get call.
        ((InMemoryMetadataStore) testContext.metadataStore).setReadCallback(transactionData -> {
            // Make sure we don't invoke read for system segment itself.
            if (!transactionData.getKey().equals(systemSegment)) {
                return futureToWaitOn.thenComposeAsync(v -> checkDataReadAsync(systemSegment, testContext, 0, 1, executorService()), executorService())
                        .thenApplyAsync(v -> null, executorService());
            }
            return CompletableFuture.completedFuture(null);
        });
        // Set up a call back which will be invoked during writeAll call.
        ((InMemoryMetadataStore) testContext.metadataStore).setWriteCallback(transactionDataList -> {
            // Make sure we don't invoke read for system segment itself.
            if (transactionDataList.stream().filter(t -> !t.getKey().equals(systemSegment)).findAny().isPresent()) {
                return futureToWaitOn.thenComposeAsync(v -> checkDataReadAsync(systemSegment, testContext, 0, 1, executorService()), executorService())
                        .thenApplyAsync(v -> null, executorService());
            }
            return CompletableFuture.completedFuture(null);
        });

        // Step 3: Perform operations on multiple segments.
        @Cleanup("shutdownNow")
        ExecutorService executor = Executors.newFixedThreadPool(threadPoolSize);
        CompletableFuture[] futures = new CompletableFuture[numberOfRequests];
        for (int i = 0; i < numberOfRequests; i++) {
            String testSegmentName = "test" + i;
            val f = testSimpleScenarioAsync(testSegmentName, policy, testContext, executor);
            futures[i] = f;
        }
        if (shouldBlock) {
            futureToWaitOn.complete(null);
        }
        CompletableFuture.allOf(futures).join();
    }

    // Very useful test, but takes couple seconds.
    //@Test(timeout = 180000)
    public void testParallelReadRequestsOnSingleSegmentLargeLoad() throws Exception {
        int numberOfRequests = 1000;
        testParallelReadRequestsOnSingleSegment(numberOfRequests, 10);
    }

    // Very useful test, but takes couple seconds.
    //@Test(timeout = 1800000)
    public void testParallelReadRequestsOnSingleSegmentExtraLargeLoad() throws Exception {
        int numberOfRequests = 10000;
        testParallelReadRequestsOnSingleSegment(numberOfRequests, 10);
    }

    @Test
    public void testParallelReadRequestsOnSingleSegment() throws Exception {
        int numberOfRequests = 100;
        testParallelReadRequestsOnSingleSegment(numberOfRequests, 10);
    }

    private void testParallelReadRequestsOnSingleSegment(int numberOfRequests, int threadPoolSize) throws Exception {
        String testSegmentName = "testSegment";

        SegmentRollingPolicy policy = new SegmentRollingPolicy(2); // Force rollover after every 2 byte.
        @Cleanup
        TestContext testContext = getTestContext();

        // Step 1: Create system segment.
        val h = testContext.chunkedSegmentStorage.create(testSegmentName, policy, null).get();
        Assert.assertEquals(h.getSegmentName(), testSegmentName);
        Assert.assertFalse(h.isReadOnly());

        // Step 2: Write some data.
        long writeAt = 0;
        for (int i = 1; i < 5; i++) {
            testContext.chunkedSegmentStorage.write(h, writeAt, new ByteArrayInputStream(new byte[i]), i, null).join();
            writeAt += i;
        }
        TestUtils.checkSegmentLayout(testContext.metadataStore, testSegmentName, 2, 5);
        TestUtils.checkSegmentBounds(testContext.metadataStore, testSegmentName, 0, 10);
        TestUtils.checkReadIndexEntries(testContext.chunkedSegmentStorage, testContext.metadataStore, testSegmentName, 0, 10, true);
        TestUtils.checkChunksExistInStorage(testContext.chunkStorage, testContext.metadataStore, testSegmentName);

        // Step 3: Read data back.
        @Cleanup("shutdownNow")
        ExecutorService executor = Executors.newFixedThreadPool(threadPoolSize);
        CompletableFuture[] futures = new CompletableFuture[numberOfRequests];
        for (int i = 0; i < numberOfRequests; i++) {
            CompletableFuture<Void> f = testContext.chunkedSegmentStorage.getStreamSegmentInfo(testSegmentName, null)
                    .thenComposeAsync(info -> {
                        Assert.assertFalse(info.isSealed());
                        Assert.assertFalse(info.isDeleted());
                        Assert.assertEquals(info.getName(), testSegmentName);
                        Assert.assertEquals(info.getLength(), 10);
                        Assert.assertEquals(info.getStartOffset(), 0);
                        return checkDataReadAsync(testSegmentName, testContext, 0, 10, executor);
                    }, executor);
            futures[i] = f;
        }
        CompletableFuture.allOf(futures).join();
    }

    // Very useful test, but takes couple seconds.
    //@Test(timeout = 180000)
    public void testParallelReadRequestsOnSingleSegmentWithReentryLargeLoad() throws Exception {
        int numberOfRequests = 1000;
        testParallelReadRequestsOnSingleSegmentWithReentry(numberOfRequests, 10, true);
    }

    // Very useful test, but takes couple seconds.
    //@Test(timeout = 1800000)
    public void testParallelReadRequestsOnSingleSegmentWithReentryExtraLargeLoad() throws Exception {
        int numberOfRequests = 10000;
        testParallelReadRequestsOnSingleSegmentWithReentry(numberOfRequests, 10, true);
    }

    @Test
    public void testParallelReadRequestsOnSingleSegmentWithReentry() throws Exception {
        int numberOfRequests = 10;
        testParallelReadRequestsOnSingleSegmentWithReentry(numberOfRequests, 10, true);
    }

    private void testParallelReadRequestsOnSingleSegmentWithReentry(int numberOfRequests, int threadPoolSize, boolean shouldBlock) throws Exception {
        String testSegmentName = "testSegment";

        SegmentRollingPolicy policy = new SegmentRollingPolicy(2); // Force rollover after every 2 byte.
        @Cleanup
        TestContext testContext = getTestContext(ChunkedSegmentStorageConfig.DEFAULT_CONFIG.toBuilder().indexBlockSize(3).build());
        if (!(testContext.metadataStore instanceof InMemoryMetadataStore)) {
            return;
        }

        CompletableFuture<Void> futureToWaitOn = shouldBlock ? new CompletableFuture<Void>() : CompletableFuture.completedFuture(null);

        // Step 1: Populate dummy system segment segment.
        // Write some data to system segment so that we can read it back in call back.
        val systemSegment = "SystemSegment";
        val hSystem = testContext.chunkedSegmentStorage.create(systemSegment, policy, null).get();
        testContext.chunkedSegmentStorage.write(hSystem, 0, new ByteArrayInputStream(new byte[1]), 1, null).join();

        // Step 2: Create test segment.
        val h = testContext.chunkedSegmentStorage.create(testSegmentName, policy, null).get();
        Assert.assertEquals(h.getSegmentName(), testSegmentName);
        Assert.assertFalse(h.isReadOnly());

        // Step 3: Write some data to test segment.
        long writeAt = 0;
        for (int i = 1; i < 5; i++) {
            testContext.chunkedSegmentStorage.write(h, writeAt, new ByteArrayInputStream(new byte[i]), i, null).join();
            writeAt += i;
        }
        TestUtils.checkSegmentLayout(testContext.metadataStore, testSegmentName, 2, 5);
        TestUtils.checkSegmentBounds(testContext.metadataStore, testSegmentName, 0, 10);
        TestUtils.checkReadIndexEntries(testContext.chunkedSegmentStorage, testContext.metadataStore, testSegmentName, 0, 10, true);
        TestUtils.checkChunksExistInStorage(testContext.chunkStorage, testContext.metadataStore, testSegmentName);

        // Step 4: Setup call backs that read system segment on each read.
        // Set up a call back which will be invoked during get call.

        ((InMemoryMetadataStore) testContext.metadataStore).setReadCallback(transactionData -> {
            // Make sure we don't invoke read for system segment itself.
            if (!transactionData.getKey().equals(systemSegment)) {
                return futureToWaitOn.thenComposeAsync(v -> checkDataReadAsync(systemSegment, testContext, 0, 1, executorService()), executorService())
                        .thenApplyAsync(v -> null, executorService());
            }
            return CompletableFuture.completedFuture(null);
        });

        // Step 5: Read back data concurrently.
        @Cleanup("shutdownNow")
        ExecutorService executor = Executors.newFixedThreadPool(threadPoolSize);
        CompletableFuture[] futures = new CompletableFuture[numberOfRequests];
        for (int i = 0; i < numberOfRequests; i++) {
            CompletableFuture<Void> f = testContext.chunkedSegmentStorage.getStreamSegmentInfo(testSegmentName, null)
                    .thenComposeAsync(info -> {
                        Assert.assertFalse(info.isSealed());
                        Assert.assertFalse(info.isDeleted());
                        Assert.assertEquals(info.getName(), testSegmentName);
                        Assert.assertEquals(info.getLength(), 10);
                        Assert.assertEquals(info.getStartOffset(), 0);
                        return checkDataReadAsync(testSegmentName, testContext, 0, 10, executor);
                    }, executor);
            futures[i] = f;
        }
        if (shouldBlock) {
            futureToWaitOn.complete(null);
        }
        CompletableFuture.allOf(futures).join();
    }

    /**
     * Test concurrent writes to storage system segments by simulating concurrent writes.
     *
     * @throws Exception Throws exception in case of any error.
     */
    @Test
    public void testSystemSegmentConcurrency() throws Exception {

        SegmentRollingPolicy policy = new SegmentRollingPolicy(2); // Force rollover after every 2 byte.
        @Cleanup
        TestContext testContext = getTestContext(ChunkedSegmentStorageConfig.DEFAULT_CONFIG.toBuilder().indexBlockSize(3).build());
        // Force parallel writes irrespective of thread pool size for tests themselves.
        val writeSize = 10;
        val numWrites = 10;
        val numOfStorageSystemSegments = SystemJournal.getChunkStorageSystemSegments(CONTAINER_ID).length;
        val data = new byte[numOfStorageSystemSegments][writeSize * numWrites];

        var futures = new ArrayList<CompletableFuture<Void>>();
        // To make sure all write operations are concurrent.
        @Cleanup("shutdownNow")
        ExecutorService executor = Executors.newFixedThreadPool(numOfStorageSystemSegments);

        for (int i = 0; i < numOfStorageSystemSegments; i++) {
            final int k = i;
            futures.add(CompletableFuture.runAsync(() -> {

                populate(data[k]);
                String systemSegmentName = SystemJournal.getChunkStorageSystemSegments(CONTAINER_ID)[k];
                val h = testContext.chunkedSegmentStorage.create(systemSegmentName, null).join();
                // Init
                long offset = 0;
                for (int j = 0; j < numWrites; j++) {
                    testContext.chunkedSegmentStorage.write(h, offset, new ByteArrayInputStream(data[k], writeSize * j, writeSize), writeSize, null).join();
                    offset += writeSize;
                }
                val info = testContext.chunkedSegmentStorage.getStreamSegmentInfo(systemSegmentName, null).join();
                Assert.assertEquals(writeSize * numWrites, info.getLength());
                byte[] out = new byte[writeSize * numWrites];
                val hr = testContext.chunkedSegmentStorage.openRead(systemSegmentName).join();
                testContext.chunkedSegmentStorage.read(hr, 0, out, 0, writeSize * numWrites, null).join();
                Assert.assertArrayEquals(data[k], out);
            }, executor));
        }

        Futures.allOf(futures).join();
    }

    @Test
    public void testSimpleScenarioWithBlockIndexEntries() throws Exception {
        String testSegmentName = "foo";
        SegmentRollingPolicy policy = new SegmentRollingPolicy(2); // Force rollover after every 2 byte.
        @Cleanup
        TestContext testContext = getTestContext(ChunkedSegmentStorageConfig.DEFAULT_CONFIG.toBuilder().indexBlockSize(3).build());
        testSimpleScenario(testSegmentName, policy, testContext);
    }

    @Test
    public void testReadWriteWithBlockIndexEntries() throws Exception {
        String testSegmentName = "foo";
        @Cleanup
        TestContext testContext = getTestContext(ChunkedSegmentStorageConfig.DEFAULT_CONFIG.toBuilder().indexBlockSize(3).build());
        testReadWriteWithFixedSize(testSegmentName, testContext);
    }

    private void testReadWriteWithFixedSize(String testSegmentName, TestContext testContext) throws Exception {
        SegmentRollingPolicy policy = new SegmentRollingPolicy(2); // Force rollover after every 2 byte.
        val total = 28;
        val numberOfWrites = 7;
        val bytesToWrite = populate(total);
        // Write some data.
        int writeAt = 0;
        val h = testContext.chunkedSegmentStorage.create(testSegmentName, policy, null).get();
        Assert.assertEquals(h.getSegmentName(), testSegmentName);
        Assert.assertFalse(h.isReadOnly());
        for (int i = 1; i <= numberOfWrites; i++) {
            testContext.chunkedSegmentStorage.write(h, writeAt, new ByteArrayInputStream(bytesToWrite, writeAt, i), i, null).join();
            writeAt += i;
        }
        TestUtils.checkSegmentLayout(testContext.metadataStore, testSegmentName, 2, 14);
        TestUtils.checkSegmentBounds(testContext.metadataStore, testSegmentName, 0, 28);
        TestUtils.checkChunksExistInStorage(testContext.chunkStorage, testContext.metadataStore, testSegmentName);
        TestUtils.checkReadIndexEntries(testContext.chunkedSegmentStorage, testContext.metadataStore, testSegmentName,
                0, 28, true);
        checkDataRead(testSegmentName, testContext, 0, 28, bytesToWrite);
        checkDataReadPermutations(testContext, testSegmentName, total, numberOfWrites, bytesToWrite);
    }

    private void checkDataReadPermutations(TestContext testContext, String segmentName, int total, int numberOfWrites, byte[] expected) throws InterruptedException, java.util.concurrent.ExecutionException {
        val h = testContext.chunkedSegmentStorage.openRead(segmentName).join();
        // Read all bytes at once.
        byte[] output = new byte[total];
        int bytesRead = testContext.chunkedSegmentStorage.read(h, 0, output, 0, total, null).get();
        Assert.assertEquals(total, bytesRead);
        checkData(expected, output, 0, 0, total);

        // Read bytes at varying lengths but same starting offset.
        for (int i = 0; i < total; i++) {
            output = new byte[total];
            bytesRead = testContext.chunkedSegmentStorage.read(h, 0, output, 0, i, null).get();
            Assert.assertEquals(i, bytesRead);
            checkData(expected, output, 0, 0, i);
        }

        // Read bytes at varying lengths and different offsets.
        for (int i = 0; i < total; i++) {
            output = new byte[total];
            bytesRead = testContext.chunkedSegmentStorage.read(h, total - i - 1, output, 0, i, null).get();
            Assert.assertEquals(i, bytesRead);
            checkData(expected, output, total - i - 1, 0, i);
        }

        // Read bytes at varying sizes.
        int totalBytesRead = 0;
        for (int i = numberOfWrites; i > 0; i--) {
            output = new byte[total];
            val bufferOffset = totalBytesRead;
            bytesRead = testContext.chunkedSegmentStorage.read(h, 0, output, bufferOffset, i, null).get();
            totalBytesRead += bytesRead;
            Assert.assertEquals(i, bytesRead);
            checkData(expected, output, 0, bufferOffset, i);
        }
        Assert.assertEquals(total, totalBytesRead);
    }

    @Test
    public void testReadHugeChunks() throws Exception {
        String testSegmentName = "foo";
        @Cleanup
        TestContext testContext = getTestContext();
        // Setup a segment with 5 chunks with given lengths.
        val segment = testContext.insertMetadata(testSegmentName, 10L * Integer.MAX_VALUE, 1,
                new long[]{
                        Integer.MAX_VALUE + 1L,
                        Integer.MAX_VALUE + 2L,
                        Integer.MAX_VALUE + 3L,
                        Integer.MAX_VALUE + 4L,
                        Integer.MAX_VALUE + 5L});

        val h = testContext.chunkedSegmentStorage.openRead(testSegmentName).get();

        byte[] output = new byte[10];
        // Read bytes
        for (long i = 0; i < 5; i++) {
            val bytesRead = testContext.chunkedSegmentStorage.read(h, i * Integer.MAX_VALUE, output, 0, 10, null).get();
            Assert.assertEquals(10, bytesRead.intValue());
        }
    }

    @Test
    public void testConcatHugeChunks() throws Exception {
        @Cleanup
        TestContext testContext = getTestContext(ChunkedSegmentStorageConfig.DEFAULT_CONFIG.toBuilder()
                .minSizeLimitForConcat(Integer.MAX_VALUE)
                .maxSizeLimitForConcat(100L * Integer.MAX_VALUE)
                .indexBlockSize(Integer.MAX_VALUE / 2)
                .build());
        testBaseConcat(testContext, 10L * Integer.MAX_VALUE,
                new long[]{Integer.MAX_VALUE + 1L},
                new long[]{Integer.MAX_VALUE + 1L, Integer.MAX_VALUE + 1L},
                new long[]{3L * Integer.MAX_VALUE + 3L});
    }

    // This is a time-consuming test and should be eventually made optional
    @Test
    public void testRelocateHugeChunks() throws Exception {
        val config = ChunkedSegmentStorageConfig.DEFAULT_CONFIG.toBuilder()
                .relocateOnTruncateEnabled(true)
                .maxBufferSizeForChunkDataTransfer(128 * 1024 * 128)
                .maxSizeForTruncateRelocationInbytes(10L * Integer.MAX_VALUE)
                .indexBlockSize(Integer.MAX_VALUE / 2)
                .build();
        @Cleanup
        TestContext testContext = getTestContext(config);
        String testSegmentName = "testSegmentName";

        testContext.insertMetadata(testSegmentName, 10L * Integer.MAX_VALUE, 1, new long[]{
                10L * Integer.MAX_VALUE,
                10L * Integer.MAX_VALUE,
                10L * Integer.MAX_VALUE
        });

        // Truncate inside the 1st chunk
        testTruncate(testContext,
                testSegmentName,
                10L * Integer.MAX_VALUE,
                9L * Integer.MAX_VALUE - 1,
                3,
                30L * Integer.MAX_VALUE,
                1L * Integer.MAX_VALUE + 1);

        // Truncate inside the 3rd chunk
        testTruncate(testContext,
                testSegmentName,
                10L * Integer.MAX_VALUE,
                29L * Integer.MAX_VALUE - 1,
                1,
                30L * Integer.MAX_VALUE,
                1L * Integer.MAX_VALUE + 1);
    }

    @Test
    public void testWritesWithFlakyMetadataStore() throws Exception {
        val primes = new int[] { 2, 3, 5, 7, 11};
        for (int i = 0; i < primes.length; i++) {
            for (int j = 0; j < primes.length; j++) {
                testWritesWithFlakyMetadataStore(primes[i], primes[j]);
            }
        }
    }

    public void testWritesWithFlakyMetadataStore(int failFrequency, int length) throws Exception {
        String testSegmentName = "foo";
        @Cleanup
        TestContext testContext = getTestContext(ChunkedSegmentStorageConfig.DEFAULT_CONFIG.toBuilder()
                .build());

        val invocationCount = new AtomicInteger(0);
        val testMetadataStore = (InMemoryMetadataStore) testContext.metadataStore;
        testMetadataStore.setMaxEntriesInTxnBuffer(1);
        testMetadataStore.setWriteCallback(dummy -> {
            if (invocationCount.incrementAndGet() % failFrequency == 0) {
                return CompletableFuture.failedFuture(new IntentionalException("Intentional"));
            }
            return CompletableFuture.completedFuture(null);
        });

        val h = testContext.chunkedSegmentStorage.create(testSegmentName, null).get();

        byte[] data = populate(100);

        int currentOffset = 0;

        SegmentMetadata expectedSegmentMetadata = TestUtils.getSegmentMetadata(testContext.metadataStore, testSegmentName);
        ChunkMetadata expectedChunkMetadata = TestUtils.getChunkMetadata(testContext.metadataStore, expectedSegmentMetadata.getLastChunk());

        testMetadataStore.evictAllEligibleEntriesFromBuffer();
        testMetadataStore.evictFromCache();

        while (currentOffset < data.length) {
            try {
                int toWrite = Math.min(length, data.length - currentOffset);
                expectedSegmentMetadata = TestUtils.getSegmentMetadata(testContext.metadataStore, testSegmentName);
                expectedChunkMetadata = TestUtils.getChunkMetadata(testContext.metadataStore, expectedSegmentMetadata.getLastChunk());
                testContext.chunkedSegmentStorage.write(h, currentOffset, new ByteArrayInputStream(data, currentOffset, toWrite), toWrite, null).get();
                currentOffset += toWrite;
            } catch (Exception e) {
                if (!(Exceptions.unwrap(e) instanceof IntentionalException)) {
                    throw e;
                }
                val actual = TestUtils.getSegmentMetadata(testContext.metadataStore, testSegmentName);
                val actualChunkMetadata = TestUtils.getChunkMetadata(testContext.metadataStore, expectedSegmentMetadata.getLastChunk());
                Assert.assertEquals(expectedSegmentMetadata, actual);
                Assert.assertEquals(expectedChunkMetadata, actualChunkMetadata);
            } finally {
                val info = testContext.chunkedSegmentStorage.getStreamSegmentInfo(testSegmentName, null).get();
                Assert.assertEquals(info.getLength(), currentOffset);
            }
        }

        testMetadataStore.setWriteCallback(null);

        checkDataRead(testSegmentName, testContext, 0, data.length, data);
    }

    @Test
    public void testFullStorage() throws Exception {
        @Cleanup
        TestContext testContext = getTestContext(ChunkedSegmentStorageConfig.DEFAULT_CONFIG.toBuilder()
                .maxSafeStorageSize(1000)
                .build());

        Assert.assertFalse(testContext.chunkedSegmentStorage.getHealthTracker().isSafeMode());
        val h = testContext.chunkedSegmentStorage.create("test", TIMEOUT).get();
        testContext.chunkedSegmentStorage.write(h, 0, new ByteArrayInputStream(new byte[10]), 10, TIMEOUT).get();

        testContext.chunkedSegmentStorage.create("segment", TIMEOUT).get();
        testContext.chunkedSegmentStorage.create("_system/something", TIMEOUT).get();

        // Simulate storage full.
        ((AbstractInMemoryChunkStorage) testContext.chunkStorage).setUsedSizeToReturn(1000);
        testContext.chunkedSegmentStorage.updateStorageStats().join();

        Assert.assertTrue(testContext.chunkedSegmentStorage.getHealthTracker().isSafeMode());

        // These operations should pass
        Assert.assertEquals(10, testContext.chunkedSegmentStorage.getStreamSegmentInfo("test", TIMEOUT).get().getLength());
        checkDataRead("test", testContext, 0, 10);

        val h3 = testContext.chunkedSegmentStorage.create("A", TIMEOUT).get();
        testContext.chunkedSegmentStorage.seal(h3, TIMEOUT).get();
        testContext.chunkedSegmentStorage.delete(h3, TIMEOUT).get();
        testContext.chunkedSegmentStorage.write(SegmentStorageHandle.writeHandle("_system/something"),
                0, new ByteArrayInputStream(new byte[10]), 10, TIMEOUT).get();

        // These operations should fail
        AssertExtensions.assertFutureThrows("write() should throw an exception",
                testContext.chunkedSegmentStorage.write(h, 10, new ByteArrayInputStream(new byte[10]), 10, TIMEOUT),
                ex -> ex instanceof StorageFullException);

        AssertExtensions.assertFutureThrows("conact() should throw an exception",
                testContext.chunkedSegmentStorage.concat(h, 10, "A", TIMEOUT),
                ex -> ex instanceof StorageFullException);

        // Remove storage full
        ((AbstractInMemoryChunkStorage) testContext.chunkStorage).setUsedSizeToReturn(50);
        testContext.chunkedSegmentStorage.updateStorageStats().join();
        Assert.assertFalse(testContext.chunkedSegmentStorage.getHealthTracker().isSafeMode());

        testContext.chunkedSegmentStorage.write(SegmentStorageHandle.writeHandle("test"), 10,
                new ByteArrayInputStream(new byte[10]), 10, TIMEOUT).get();
        testContext.chunkedSegmentStorage.write(SegmentStorageHandle.writeHandle("segment"), 0,
                new ByteArrayInputStream(new byte[10]), 10, TIMEOUT).get();
        testContext.chunkedSegmentStorage.write(SegmentStorageHandle.writeHandle("_system/something"),
                10, new ByteArrayInputStream(new byte[10]), 10, TIMEOUT).get();
        Assert.assertEquals(20, testContext.chunkedSegmentStorage.getStreamSegmentInfo("test", TIMEOUT).get().getLength());
        Assert.assertEquals(10, testContext.chunkedSegmentStorage.getStreamSegmentInfo("segment", TIMEOUT).get().getLength());
        Assert.assertEquals(20, testContext.chunkedSegmentStorage.getStreamSegmentInfo("_system/something", TIMEOUT).get().getLength());

        checkDataRead("test", testContext, 0, 20);
        checkDataRead("segment", testContext, 0, 10);

        val h4 = testContext.chunkedSegmentStorage.create("B", TIMEOUT).get();
        testContext.chunkedSegmentStorage.delete(h4, TIMEOUT).get();

        testContext.chunkedSegmentStorage.seal(SegmentStorageHandle.writeHandle("segment"), TIMEOUT).get();
        testContext.chunkedSegmentStorage.concat(SegmentStorageHandle.writeHandle("test"), 20, "segment", TIMEOUT).get();
    }

    @Test
    public void testGetReference() throws Exception {
        @Cleanup
        TestContext testContext = getTestContext();
        // Null when not ChunkedSegmentStorage
        Assert.assertNull(ChunkedSegmentStorage.getReference(mock(Storage.class)));

        // Null when inner is not ChunkedSegmentStorage
        val wrapper1 = mock(StorageWrapper.class);
        doReturn(mock(Storage.class)).when(wrapper1).getInner();
        Assert.assertNull(ChunkedSegmentStorage.getReference(wrapper1));

        // Matches when ChunkedSegmentStorage
        Assert.assertEquals(testContext.chunkedSegmentStorage, ChunkedSegmentStorage.getReference(testContext.chunkedSegmentStorage));

        // Matches when inner is ChunkedSegmentStorage
        val wrapper2 = mock(StorageWrapper.class);
        doReturn(testContext.chunkedSegmentStorage).when(wrapper2).getInner();
        Assert.assertEquals(testContext.chunkedSegmentStorage, ChunkedSegmentStorage.getReference(wrapper2));
    }

<<<<<<< HEAD
    @Test
    public void testUnavailableStorage() throws Exception {
        @Cleanup
        TestContext testContext = getTestContext(ChunkedSegmentStorageConfig.DEFAULT_CONFIG);

        Assert.assertFalse(testContext.chunkedSegmentStorage.getHealthTracker().isSafeMode());
        val h = testContext.chunkedSegmentStorage.create("test", TIMEOUT).get();
        testContext.chunkedSegmentStorage.write(h, 0, new ByteArrayInputStream(new byte[10]), 10, TIMEOUT).get();

        testContext.chunkedSegmentStorage.create("segment", TIMEOUT).get();
        testContext.chunkedSegmentStorage.create("_system/something", TIMEOUT).get();

        // Simulate storage unavailable.
        TestUtils.addRequestStats(testContext.chunkedSegmentStorage.getHealthTracker(), 0, 0, 0, 1);

        // These operations should pass
        Assert.assertEquals(10, testContext.chunkedSegmentStorage.getStreamSegmentInfo("test", TIMEOUT).get().getLength());
        val h3 = testContext.chunkedSegmentStorage.create("A", TIMEOUT).get();
        testContext.chunkedSegmentStorage.seal(h3, TIMEOUT).get();
        testContext.chunkedSegmentStorage.delete(h3, TIMEOUT).get();

        // These operations should fail
        AssertExtensions.assertFutureThrows("write() should throw an exception",
                testContext.chunkedSegmentStorage.write(h, 10, new ByteArrayInputStream(new byte[10]), 10, TIMEOUT),
                ex -> ex instanceof StorageUnavailableException);

        AssertExtensions.assertFutureThrows("conact() should throw an exception",
                testContext.chunkedSegmentStorage.concat(h, 10, "A", TIMEOUT),
                ex -> ex instanceof StorageUnavailableException);

        AssertExtensions.assertFutureThrows("conact() should throw an exception",
                testContext.chunkedSegmentStorage.truncate(h, 0, TIMEOUT),
                ex -> ex instanceof StorageUnavailableException);
=======

    /**
     * Test simple scenario.
     *
     * @throws Exception Exception if any.
     */
    @Test
    public void testSimpleScenarioWithSelfCheck() throws Exception {
        String testSegmentName = "foo";
        SegmentRollingPolicy policy = new SegmentRollingPolicy(2); // Force rollover after every 2 bytes.
        @Cleanup
        TestContext testContext = getTestContext(ChunkedSegmentStorageConfig.DEFAULT_CONFIG.toBuilder()
                .selfCheckForMetadataEnabled(true)
                .selfCheckForDataEnabled(true)
                .build());
        testSimpleScenario(testSegmentName, policy, testContext);
>>>>>>> 58868402
    }

    private void checkDataRead(String testSegmentName, TestContext testContext, long offset, long length) throws InterruptedException, java.util.concurrent.ExecutionException {
        checkDataRead(testSegmentName, testContext, offset, length, null);
    }

    private void checkDataRead(String testSegmentName, TestContext testContext,
                               long offset,
                               long length,
                               byte[] expected) throws InterruptedException, java.util.concurrent.ExecutionException {
        val hRead = testContext.chunkedSegmentStorage.openRead(testSegmentName).get();

        // Read all bytes at once.
        long size = Math.toIntExact(length - offset);
        byte[] output = new byte[Math.toIntExact(length - offset)];
        int bufferOffset = 0;
        int bytesRead = 0;
        while (bytesRead < size) {
            bytesRead += testContext.chunkedSegmentStorage.read(hRead, offset, output, bufferOffset, Math.toIntExact(size), null).get();
        }
        Assert.assertEquals(size, bytesRead);
        if (null != expected) {
            checkData(expected, output);
        }
    }

    private CompletableFuture<Void> checkDataReadAsync(String testSegmentName, TestContext testContext, long offset, long length, Executor executor) {
        return checkDataReadAsync(testSegmentName, testContext, offset, length, null, executor);
    }

    private CompletableFuture<Void> checkDataReadAsync(String testSegmentName,
                                       TestContext testContext,
                                       long offset,
                                       long length,
                                       byte[] expected,
                                       Executor executor) {
        return testContext.chunkedSegmentStorage.openRead(testSegmentName)
                .thenComposeAsync(hRead -> {
                    // Read all bytes at once.
                    long size = Math.toIntExact(length - offset);
                    byte[] output = new byte[Math.toIntExact(length - offset)];
                    int bufferOffset = 0;
                    AtomicInteger bytesReadRef = new AtomicInteger();
                    return Futures.loop(
                            () -> bytesReadRef.get() < size,
                            () -> {
                                return testContext.chunkedSegmentStorage.read(hRead, offset, output, bufferOffset, Math.toIntExact(size), null)
                                        .thenApplyAsync(bytesRead -> {
                                            bytesReadRef.addAndGet(bytesRead);
                                            return null;
                                        }, executor);
                            }, executor)
                            .thenRunAsync(() -> {
                                Assert.assertEquals(size, bytesReadRef.get());
                                if (null != expected) {
                                    checkData(expected, output);
                                }
                            }, executor);
                }, executor);
    }

    protected void populate(byte[] data) {
        // Do nothing. The NoOpChunkStorage used in this test will ignore data written/read.
    }

    protected byte[] populate(int size) {
        byte[] bytes = new byte[size];
        populate(bytes);
        return bytes;
    }

    protected void checkData(byte[] expected, byte[] output) {
        // Do nothing. The NoOpChunkStorage used in this test will ignore data written/read.
    }

    protected void checkData(byte[] expected, byte[] output, int expectedStartIndex, int outputStartIndex, int length) {
        // Do nothing. The NoOpChunkStorage used in this test will ignore data written/read.
    }

    private SegmentHandle populateSegment(TestContext testContext, String targetSegmentName, long maxChunkLength, int numberOfchunks) throws Exception {
        SegmentRollingPolicy policy = new SegmentRollingPolicy(maxChunkLength); // Force rollover after each byte.
        // Create segment
        val h = testContext.chunkedSegmentStorage.create(targetSegmentName, policy, null).get();

        // Write some data.
        long dataSize = numberOfchunks * maxChunkLength;
        testContext.chunkedSegmentStorage.write(h, 0, new ByteArrayInputStream(new byte[Math.toIntExact(dataSize)]), Math.toIntExact(dataSize), null).join();

        TestUtils.checkSegmentLayout(testContext.metadataStore, targetSegmentName, maxChunkLength, numberOfchunks);
        TestUtils.checkSegmentBounds(testContext.metadataStore, targetSegmentName, 0, dataSize);
        TestUtils.checkReadIndexEntries(testContext.chunkedSegmentStorage, testContext.metadataStore, targetSegmentName, 0, dataSize, true);
        TestUtils.checkChunksExistInStorage(testContext.chunkStorage, testContext.metadataStore, targetSegmentName);
        return h;
    }

    /**
     * Test context.
     */
    public static class TestContext implements AutoCloseable {
        @Getter
        protected ChunkedSegmentStorageConfig config;

        @Getter
        protected ChunkStorage chunkStorage;

        @Getter
        protected ChunkMetadataStore metadataStore;

        @Getter
        protected ChunkedSegmentStorage chunkedSegmentStorage;

        @Getter
        protected ScheduledExecutorService executor;

        @Getter
        protected AbstractTaskQueueManager<GarbageCollector.TaskInfo> taskQueue;

        protected TestContext() {
        }

        public TestContext(ScheduledExecutorService executor) throws Exception {
            this(executor, ChunkedSegmentStorageConfig.DEFAULT_CONFIG);
        }

        public TestContext(ScheduledExecutorService executor, ChunkedSegmentStorageConfig config) throws Exception {
            this.executor = executor;
            this.config = config;
            chunkStorage = createChunkStorage();
            metadataStore = createMetadataStore();
            taskQueue = createTaskQueue();
            chunkedSegmentStorage = new ChunkedSegmentStorage(CONTAINER_ID, chunkStorage, metadataStore, this.executor, config);
            chunkedSegmentStorage.initialize(1);
            chunkedSegmentStorage.getGarbageCollector().initialize(taskQueue).join();
        }

        /**
         * Creates a fork of current context with same chunk storage but forked metadata store.
         * This simulates multiple segment store instances writing to same storage but different states. (Eg After failover)
         */
        public TestContext fork(long epoch) throws Exception {
            val forkedContext = createNewInstance();
            forkedContext.executor = Preconditions.checkNotNull(this.executor);
            forkedContext.chunkStorage = Preconditions.checkNotNull(this.chunkStorage);
            forkedContext.config = Preconditions.checkNotNull(this.config);
            // This will create a copy of metadata store
            forkedContext.metadataStore = getForkedMetadataStore();

            // Use the same same chunk storage, but different metadata store to simulate multiple zombie instances
            // writing to the same underlying storage.
            forkedContext.chunkedSegmentStorage = new ChunkedSegmentStorage(CONTAINER_ID,
                    this.chunkStorage,
                    forkedContext.metadataStore,
                    this.executor,
                    this.config);
            forkedContext.chunkedSegmentStorage.initialize(epoch);
            forkedContext.taskQueue = createTaskQueue();
            forkedContext.chunkedSegmentStorage.getGarbageCollector().initialize(taskQueue).join();
            return forkedContext;
        }

        /**
         * Expected to be overrriden by derived classes.
         */
        protected TestContext createNewInstance() {
            return new TestContext();
        }

        /**
         * Creates a clone of metadata store.
         * @return
         */
        public ChunkMetadataStore getForkedMetadataStore() {
            return InMemoryMetadataStore.clone((InMemoryMetadataStore) this.metadataStore);
        }

        /**
         * Gets {@link ChunkMetadataStore} to use for the tests.
         */
        public ChunkMetadataStore createMetadataStore() throws Exception {
            return new InMemoryMetadataStore(config, executor);
        }

        /**
         * Gets {@link ChunkStorage} to use for the tests.
         */
        public ChunkStorage createChunkStorage() throws Exception {
            return new NoOpChunkStorage(executor);
        }

        public AbstractTaskQueueManager<GarbageCollector.TaskInfo> createTaskQueue() throws Exception {
            return new InMemoryTaskQueueManager();
        }

        /**
         * Creates and inserts metadata for a test segment.
         */
        public SegmentMetadata insertMetadata(String testSegmentName, int maxRollingLength, int ownerEpoch) throws Exception {
            return TestUtils.insertMetadata(testSegmentName, maxRollingLength, ownerEpoch, metadataStore);
        }

        public SegmentMetadata insertMetadata(String testSegmentName, long maxRollingLength, int ownerEpoch, long[] chunkLengths) throws Exception {
            return insertMetadata(testSegmentName, maxRollingLength, ownerEpoch, chunkLengths, true, true);
        }

        /**
         * Creates and inserts metadata for a test segment.
         */
        public SegmentMetadata insertMetadata(String testSegmentName, long maxRollingLength, int ownerEpoch, long[] chunkLengths,
                                              boolean addIndex, boolean addIndexMetadata) throws Exception {
            return TestUtils.insertMetadata(testSegmentName, maxRollingLength, ownerEpoch,
                    chunkLengths, chunkLengths,
                    addIndex, addIndexMetadata,
                    metadataStore,
                    chunkedSegmentStorage,
                    StatusFlags.ACTIVE | StatusFlags.ATOMIC_WRITES );
        }

        /*
        // Useful methods - unused. Commented to avoid chekstyle violation.
        private void insertMetadata(StorageMetadata storageMetadata) throws Exception {
            try (val txn = metadataStore.beginTransaction()) {
                metadataStore.create(txn, storageMetadata);
                txn.commit();
            }
        }

        private void updateMetadata(StorageMetadata storageMetadata) throws Exception {
            try (val txn = metadataStore.beginTransaction()) {
                metadataStore.create(txn, storageMetadata);
                txn.commit();
            }
        }
        */

        @Override
        public void close() throws Exception {
            CleanupHelper.close("chunkedSegmentStorage", chunkedSegmentStorage);
            CleanupHelper.close("chunkStorage", chunkStorage);
            CleanupHelper.close("metadataStore", metadataStore);

            this.config = null;
            this.chunkedSegmentStorage = null;
            this.chunkStorage = null;
            this.metadataStore = null;
        }
    }


    /**
     * Runs all {@link ChunkedSegmentStorageTests} with all self checks on. It uses {@InMemoryChunkStorage}.
     */
    public static class ChunkedSegmentStorageTestsWithSelfCheck extends ChunkedSegmentStorageTests {

        @Override
        public ChunkStorage createChunkStorage() {
            return new InMemoryChunkStorage(executorService());
        }

        @Override
        public TestContext getTestContext() throws Exception {
            return new SelfCheckTestContext(executorService());
        }

        @Override
        public TestContext getTestContext(ChunkedSegmentStorageConfig config) throws Exception {
            return new SelfCheckTestContext(executorService(), config);
        }

        @Override
        protected void populate(byte[] data) {
            rnd.nextBytes(data);
        }

        @Override
        protected void checkData(byte[] expected, byte[] output) {
            Assert.assertArrayEquals(expected, output);
        }

        @Override
        protected void checkData(byte[] expected, byte[] output, int expectedStartIndex, int outputStartIndex, int length) {
            AssertExtensions.assertArrayEquals("Data check failed", expected, expectedStartIndex, output, outputStartIndex, length);
        }

        @Override
        public void testReadHugeChunks() {
            // Do not execute this test because it creates very large chunks (few multiples of Integer.MAX_VALUE).
            // Allocating such huge byte arrays is not desirable with InMemoryChunkStorage.
        }

        @Override
        public void testConcatHugeChunks(){
            // Do not execute this test because it creates very large chunks (few multiples of Integer.MAX_VALUE).
            // Allocating such huge byte arrays is not desirable with InMemoryChunkStorage.
        }

        @Override
        public void testRelocateHugeChunks(){
            // Do not execute this test because it creates very large chunks (few multiples of Integer.MAX_VALUE).
            // Allocating such huge byte arrays is not desirable with InMemoryChunkStorage.
        }

        public class SelfCheckTestContext extends ChunkedSegmentStorageTests.TestContext {
            SelfCheckTestContext(ScheduledExecutorService executorService) throws Exception {
                super(executorService, ChunkedSegmentStorageConfig.DEFAULT_CONFIG.toBuilder()
                        .selfCheckEnabled(true)
                        .selfCheckForMetadataEnabled(true)
                        .selfCheckForDataEnabled(true)
                        .build());
            }

            SelfCheckTestContext(ScheduledExecutorService executorService, ChunkedSegmentStorageConfig config) throws Exception {
                super(executorService, config.toBuilder()
                        .selfCheckEnabled(true)
                        .selfCheckForMetadataEnabled(true)
                        .selfCheckForDataEnabled(true)
                        .build());
            }

            @Override
            public ChunkStorage createChunkStorage() {
                return new InMemoryChunkStorage(executorService());
            }
        }
    }
}<|MERGE_RESOLUTION|>--- conflicted
+++ resolved
@@ -3245,7 +3245,6 @@
         Assert.assertEquals(testContext.chunkedSegmentStorage, ChunkedSegmentStorage.getReference(wrapper2));
     }
 
-<<<<<<< HEAD
     @Test
     public void testUnavailableStorage() throws Exception {
         @Cleanup
@@ -3279,7 +3278,8 @@
         AssertExtensions.assertFutureThrows("conact() should throw an exception",
                 testContext.chunkedSegmentStorage.truncate(h, 0, TIMEOUT),
                 ex -> ex instanceof StorageUnavailableException);
-=======
+    }
+
 
     /**
      * Test simple scenario.
@@ -3296,7 +3296,6 @@
                 .selfCheckForDataEnabled(true)
                 .build());
         testSimpleScenario(testSegmentName, policy, testContext);
->>>>>>> 58868402
     }
 
     private void checkDataRead(String testSegmentName, TestContext testContext, long offset, long length) throws InterruptedException, java.util.concurrent.ExecutionException {
