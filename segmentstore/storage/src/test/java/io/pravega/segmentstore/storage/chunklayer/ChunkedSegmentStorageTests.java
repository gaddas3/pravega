/**
 * Copyright Pravega Authors.
 *
 * Licensed under the Apache License, Version 2.0 (the "License");
 * you may not use this file except in compliance with the License.
 * You may obtain a copy of the License at
 *
 *     http://www.apache.org/licenses/LICENSE-2.0
 *
 * Unless required by applicable law or agreed to in writing, software
 * distributed under the License is distributed on an "AS IS" BASIS,
 * WITHOUT WARRANTIES OR CONDITIONS OF ANY KIND, either express or implied.
 * See the License for the specific language governing permissions and
 * limitations under the License.
 */
package io.pravega.segmentstore.storage.chunklayer;

import com.google.common.base.Preconditions;
import com.google.common.primitives.Longs;
import io.pravega.common.Exceptions;
import io.pravega.common.concurrent.Futures;
import io.pravega.segmentstore.contracts.BadOffsetException;
import io.pravega.segmentstore.contracts.SegmentProperties;
import io.pravega.segmentstore.contracts.StreamSegmentExistsException;
import io.pravega.segmentstore.contracts.StreamSegmentNotExistsException;
import io.pravega.segmentstore.contracts.StreamSegmentSealedException;
import io.pravega.segmentstore.contracts.StreamSegmentTruncatedException;
import io.pravega.segmentstore.storage.SegmentHandle;
import io.pravega.segmentstore.storage.SegmentRollingPolicy;
import io.pravega.segmentstore.storage.Storage;
import io.pravega.segmentstore.storage.StorageFullException;
import io.pravega.segmentstore.storage.StorageNotPrimaryException;
<<<<<<< HEAD
import io.pravega.segmentstore.storage.StorageUnavailableException;
=======
import io.pravega.segmentstore.storage.StorageWrapper;
>>>>>>> e05a7fb8
import io.pravega.segmentstore.storage.metadata.ChunkMetadata;
import io.pravega.segmentstore.storage.metadata.ChunkMetadataStore;
import io.pravega.segmentstore.storage.metadata.SegmentMetadata;
import io.pravega.segmentstore.storage.mocks.AbstractInMemoryChunkStorage;
import io.pravega.segmentstore.storage.mocks.InMemoryMetadataStore;
import io.pravega.segmentstore.storage.mocks.InMemoryTaskQueueManager;
import io.pravega.segmentstore.storage.noop.NoOpChunkStorage;
import io.pravega.test.common.AssertExtensions;
import io.pravega.test.common.IntentionalException;
import io.pravega.test.common.ThreadPooledTestSuite;
import java.io.ByteArrayInputStream;
import java.time.Duration;
import java.util.ArrayList;
import java.util.Arrays;
import java.util.HashSet;
import java.util.Random;
import java.util.UUID;
import java.util.concurrent.CompletableFuture;
import java.util.concurrent.Executor;
import java.util.concurrent.ExecutorService;
import java.util.concurrent.Executors;
import java.util.concurrent.ScheduledExecutorService;
import java.util.concurrent.atomic.AtomicInteger;
import lombok.Cleanup;
import lombok.Getter;
import lombok.extern.slf4j.Slf4j;
import lombok.val;
import org.junit.After;
import org.junit.Assert;
import org.junit.Before;
import org.junit.Rule;
import org.junit.Test;
import org.junit.rules.Timeout;

import static org.mockito.Mockito.doReturn;
import static org.mockito.Mockito.mock;

/**
 * Unit tests for {@link ChunkedSegmentStorage}.
 * The focus is on testing the ChunkedSegmentStorage implementation itself very thoroughly.
 * It uses {@link NoOpChunkStorage} as {@link ChunkStorage}.
 */
@Slf4j
public class ChunkedSegmentStorageTests extends ThreadPooledTestSuite {
    protected static final Duration TIMEOUT = Duration.ofSeconds(3000);
    private static final int CONTAINER_ID = 42;
    private static final int OWNER_EPOCH = 100;
    private static final int THREAD_POOL_SIZE = 3;
    protected final Random rnd = new Random(0);

    @Rule
    public Timeout globalTimeout = Timeout.seconds(TIMEOUT.getSeconds());

    @Override
    @Before
    public void before() throws Exception {
        super.before();
    }

    @Override
    @After
    public void after() throws Exception {
        super.after();
    }

    @Override
    protected int getThreadPoolSize() {
        return THREAD_POOL_SIZE;
    }

    public ChunkStorage createChunkStorage() throws Exception {
        return new NoOpChunkStorage(executorService());
    }

    public ChunkMetadataStore createMetadataStore() throws Exception {
        return new InMemoryMetadataStore(ChunkedSegmentStorageConfig.DEFAULT_CONFIG, executorService());
    }

    public TestContext getTestContext() throws Exception {
        return new TestContext(executorService());
    }

    public TestContext getTestContext(ChunkedSegmentStorageConfig config) throws Exception {
        return new TestContext(executorService(), config);
    }

    /**
     * Test {@link ChunkedSegmentStorage#supportsTruncation()}.
     */
    @Test
    public void testSupportsTruncate() throws Exception {
        @Cleanup
        val chunkStorage = createChunkStorage();
        @Cleanup
        val metadataStore = createMetadataStore();
        @Cleanup
        val chunkedSegmentStorage = new ChunkedSegmentStorage(42, chunkStorage, metadataStore, executorService(), ChunkedSegmentStorageConfig.DEFAULT_CONFIG);
        Assert.assertTrue(chunkedSegmentStorage.supportsTruncation());
    }

    /**
     * Tests {@link ChunkedSegmentStorage#supportsAtomicWrites()}
     */
    @Test
    public void testSupportsAtomicWrites() throws Exception {
        @Cleanup
        val chunkStorage = createChunkStorage();
        @Cleanup
        val metadataStore = createMetadataStore();
        @Cleanup
        val chunkedSegmentStorage = new ChunkedSegmentStorage(42, chunkStorage, metadataStore, executorService(), ChunkedSegmentStorageConfig.DEFAULT_CONFIG);
        Assert.assertTrue(chunkedSegmentStorage.supportsAtomicWrites());
    }

    /**
     * Test initialization.
     *
     * @throws Exception
     */
    @Test
    public void testInitialization() throws Exception {
        @Cleanup
        val chunkStorage = createChunkStorage();
        @Cleanup
        val metadataStore = createMetadataStore();
        val config = ChunkedSegmentStorageConfig.DEFAULT_CONFIG;
        @Cleanup
        val chunkedSegmentStorage = new ChunkedSegmentStorage(CONTAINER_ID, chunkStorage, metadataStore, executorService(), config);

        testUninitialized(chunkedSegmentStorage);

        chunkedSegmentStorage.initialize(1);

        Assert.assertNotNull(chunkedSegmentStorage.getMetadataStore());
        Assert.assertEquals(chunkStorage, chunkedSegmentStorage.getChunkStorage());
        Assert.assertEquals(1, chunkedSegmentStorage.getEpoch());

        Assert.assertEquals(metadataStore, chunkedSegmentStorage.getMetadataStore());
        Assert.assertEquals(chunkStorage, chunkedSegmentStorage.getChunkStorage());
        Assert.assertNotNull(chunkedSegmentStorage.getSystemJournal());
        Assert.assertEquals(chunkedSegmentStorage.getSystemJournal().getConfig().getStorageMetadataRollingPolicy(),
                chunkedSegmentStorage.getConfig().getStorageMetadataRollingPolicy());
        Assert.assertEquals(1, chunkedSegmentStorage.getEpoch());
        Assert.assertEquals(CONTAINER_ID, chunkedSegmentStorage.getContainerId());
        Assert.assertEquals(0, chunkedSegmentStorage.getConfig().getMinSizeLimitForConcat());
        Assert.assertEquals(Long.MAX_VALUE, chunkedSegmentStorage.getConfig().getMaxSizeLimitForConcat());
        chunkedSegmentStorage.close();

        testUninitialized(chunkedSegmentStorage);
    }

    private void testUninitialized(ChunkedSegmentStorage chunkedSegmentStorage) {
        String testSegmentName = "foo";
        AssertExtensions.assertThrows(
                "getStreamSegmentInfo succeeded on uninitialized instance.",
                () -> chunkedSegmentStorage.getStreamSegmentInfo(testSegmentName, null),
                ex -> ex instanceof IllegalStateException);

        AssertExtensions.assertThrows(
                "Seal  succeeded on uninitialized instance.",
                () -> chunkedSegmentStorage.seal(SegmentStorageHandle.writeHandle(testSegmentName), null),
                ex -> ex instanceof IllegalStateException);

        AssertExtensions.assertThrows(
                "openWrite succeeded on uninitialized instance.",
                () -> chunkedSegmentStorage.openWrite(testSegmentName),
                ex -> ex instanceof IllegalStateException);

        AssertExtensions.assertThrows(
                "openRead succeeded on uninitialized instance.",
                () -> chunkedSegmentStorage.openRead(testSegmentName),
                ex -> ex instanceof IllegalStateException);

        AssertExtensions.assertThrows(
                "write succeeded on uninitialized instance.",
                () -> chunkedSegmentStorage.write(SegmentStorageHandle.writeHandle(testSegmentName), 0, new ByteArrayInputStream(new byte[1]), 1, null),
                ex -> ex instanceof IllegalStateException);

        AssertExtensions.assertThrows(
                "read succeeded on uninitialized instance.",
                () -> chunkedSegmentStorage.read(SegmentStorageHandle.readHandle(testSegmentName), 0, new byte[1], 0, 1, null),
                ex -> ex instanceof IllegalStateException);

        AssertExtensions.assertThrows(
                "Concat succeeded on uninitialized instance.",
                () -> chunkedSegmentStorage.concat(SegmentStorageHandle.readHandle(testSegmentName), 0, "inexistent", null),
                ex -> ex instanceof IllegalStateException);

        AssertExtensions.assertThrows(
                "Concat succeeded on uninitialized instance.",
                () -> chunkedSegmentStorage.delete(SegmentStorageHandle.readHandle(testSegmentName), null),
                ex -> ex instanceof IllegalStateException);
    }

    /**
     * Test exceptions for opertions on non-existent chunk.
     */
    @Test
    public void testSegmentNotExistsExceptionForNonExistent() throws Exception {
        String testSegmentName = "foo";
        SegmentRollingPolicy policy = new SegmentRollingPolicy(1); // Force rollover after each byte.
        @Cleanup
        TestContext testContext = getTestContext();
        Assert.assertFalse(testContext.chunkedSegmentStorage.exists(testSegmentName, null).get());

        AssertExtensions.assertFutureThrows(
                "getStreamSegmentInfo succeeded on missing segment.",
                testContext.chunkedSegmentStorage.getStreamSegmentInfo(testSegmentName, null),
                ex -> ex instanceof StreamSegmentNotExistsException);

        AssertExtensions.assertFutureThrows(
                "Seal succeeded on missing segment.",
                testContext.chunkedSegmentStorage.seal(SegmentStorageHandle.writeHandle(testSegmentName), null),
                ex -> ex instanceof StreamSegmentNotExistsException);

        AssertExtensions.assertFutureThrows(
                "openWrite succeeded on missing segment.",
                testContext.chunkedSegmentStorage.openWrite(testSegmentName),
                ex -> ex instanceof StreamSegmentNotExistsException);

        AssertExtensions.assertFutureThrows(
                "openRead succeeded on missing segment.",
                testContext.chunkedSegmentStorage.openRead(testSegmentName),
                ex -> ex instanceof StreamSegmentNotExistsException);

        AssertExtensions.assertFutureThrows(
                "write succeeded on missing segment.",
                testContext.chunkedSegmentStorage.write(SegmentStorageHandle.writeHandle(testSegmentName), 0, new ByteArrayInputStream(new byte[1]), 1, null),
                ex -> ex instanceof StreamSegmentNotExistsException);

        AssertExtensions.assertFutureThrows(
                "read succeeded on missing segment.",
                testContext.chunkedSegmentStorage.read(SegmentStorageHandle.readHandle(testSegmentName), 0, new byte[1], 0, 1, null),
                ex -> ex instanceof StreamSegmentNotExistsException);

        AssertExtensions.assertFutureThrows(
                "Concat succeeded on missing segment.",
                testContext.chunkedSegmentStorage.concat(SegmentStorageHandle.writeHandle(testSegmentName), 0, "inexistent", null),
                ex -> ex instanceof StreamSegmentNotExistsException);

        AssertExtensions.assertFutureThrows(
                "Concat succeeded on missing segment.",
                testContext.chunkedSegmentStorage.delete(SegmentStorageHandle.writeHandle(testSegmentName), null),
                ex -> ex instanceof StreamSegmentNotExistsException);

        AssertExtensions.assertFutureThrows(
                "Concat succeeded on missing segment.",
                testContext.chunkedSegmentStorage.truncate(SegmentStorageHandle.writeHandle(testSegmentName), 0, null),
                ex -> ex instanceof StreamSegmentNotExistsException);

    }

    @Test
    public void testSegmentNotExistsExceptionForDeletedSegment() throws Exception {
        String testSegmentName = "foo";
        SegmentRollingPolicy policy = new SegmentRollingPolicy(1); // Force rollover after each byte.
        @Cleanup
        TestContext testContext = getTestContext();
        val h = testContext.chunkedSegmentStorage.create(testSegmentName, null).get();
        Assert.assertTrue(testContext.chunkedSegmentStorage.exists(testSegmentName, null).get());

        // Delete
        testContext.chunkedSegmentStorage.delete(h, null).get();
        Assert.assertFalse(testContext.chunkedSegmentStorage.exists(testSegmentName, null).get());

        AssertExtensions.assertFutureThrows(
                "getStreamSegmentInfo succeeded on missing segment.",
                testContext.chunkedSegmentStorage.getStreamSegmentInfo(testSegmentName, null),
                ex -> ex instanceof StreamSegmentNotExistsException);

        AssertExtensions.assertFutureThrows(
                "Seal succeeded on missing segment.",
                testContext.chunkedSegmentStorage.seal(SegmentStorageHandle.writeHandle(testSegmentName), null),
                ex -> ex instanceof StreamSegmentNotExistsException);

        AssertExtensions.assertFutureThrows(
                "openWrite succeeded on missing segment.",
                testContext.chunkedSegmentStorage.openWrite(testSegmentName),
                ex -> ex instanceof StreamSegmentNotExistsException);

        AssertExtensions.assertFutureThrows(
                "openRead succeeded on missing segment.",
                testContext.chunkedSegmentStorage.openRead(testSegmentName),
                ex -> ex instanceof StreamSegmentNotExistsException);

        AssertExtensions.assertFutureThrows(
                "write succeeded on missing segment.",
                testContext.chunkedSegmentStorage.write(SegmentStorageHandle.writeHandle(testSegmentName), 0, new ByteArrayInputStream(new byte[1]), 1, null),
                ex -> ex instanceof StreamSegmentNotExistsException);

        AssertExtensions.assertFutureThrows(
                "read succeeded on missing segment.",
                testContext.chunkedSegmentStorage.read(SegmentStorageHandle.readHandle(testSegmentName), 0, new byte[1], 0, 1, null),
                ex -> ex instanceof StreamSegmentNotExistsException);

        AssertExtensions.assertFutureThrows(
                "Concat succeeded on missing segment.",
                testContext.chunkedSegmentStorage.concat(SegmentStorageHandle.writeHandle(testSegmentName), 0, "inexistent", null),
                ex -> ex instanceof StreamSegmentNotExistsException);

        AssertExtensions.assertFutureThrows(
                "Concat succeeded on missing segment.",
                testContext.chunkedSegmentStorage.delete(SegmentStorageHandle.writeHandle(testSegmentName), null),
                ex -> ex instanceof StreamSegmentNotExistsException);

        AssertExtensions.assertFutureThrows(
                "Concat succeeded on missing segment.",
                testContext.chunkedSegmentStorage.truncate(SegmentStorageHandle.writeHandle(testSegmentName), 0, null),
                ex -> ex instanceof StreamSegmentNotExistsException);

    }

    @Test
    public void testDeleteInvalidParameters() throws Exception {
        String testSegmentName = "foo";
        SegmentRollingPolicy policy = new SegmentRollingPolicy(1); // Force rollover after each byte.
        @Cleanup
        TestContext testContext = getTestContext();

        AssertExtensions.assertFutureThrows(
                "Concat succeeded on missing segment.",
                testContext.chunkedSegmentStorage.delete(null, null),
                ex -> ex instanceof IllegalArgumentException);
    }

    /**
     * Test scenarios when storage is no more primary.
     */
    @Test
    public void testStorageNotPrimaryException() throws Exception {
        String testSegmentName = "foo";
        @Cleanup
        TestContext testContext = getTestContext();
        testContext.chunkedSegmentStorage.initialize(2);
        int maxRollingLength = 1;
        int ownerEpoch = OWNER_EPOCH;
        testContext.insertMetadata(testSegmentName, maxRollingLength, ownerEpoch);

        // These operations should always succeed.
        testContext.chunkedSegmentStorage.getStreamSegmentInfo(testSegmentName, null).join();
        val h = testContext.chunkedSegmentStorage.openRead(testSegmentName).join();
        testContext.chunkedSegmentStorage.read(h, 0, new byte[0], 0, 0, null);

        // These operations should never succeed.
        AssertExtensions.assertFutureThrows(
                "Seal succeeded on segment not owned.",
                testContext.chunkedSegmentStorage.seal(SegmentStorageHandle.writeHandle(testSegmentName), null),
                ex -> ex instanceof StorageNotPrimaryException);

        AssertExtensions.assertFutureThrows(
                "openWrite succeeded on segment not owned.",
                testContext.chunkedSegmentStorage.openWrite(testSegmentName),
                ex -> ex instanceof StorageNotPrimaryException);

        AssertExtensions.assertFutureThrows(
                "delete succeeded on segment not owned.",
                testContext.chunkedSegmentStorage.delete(SegmentStorageHandle.writeHandle(testSegmentName), null),
                ex -> ex instanceof StorageNotPrimaryException);

        AssertExtensions.assertFutureThrows(
                "write succeeded on segment not owned.",
                testContext.chunkedSegmentStorage.write(SegmentStorageHandle.writeHandle(testSegmentName),
                        0,
                        new ByteArrayInputStream(new byte[10]),
                        10,
                        null),
                ex -> ex instanceof StorageNotPrimaryException);

        AssertExtensions.assertFutureThrows(
                "truncate succeeded on segment not owned.",
                testContext.chunkedSegmentStorage.truncate(SegmentStorageHandle.writeHandle(testSegmentName),
                        0, null),
                ex -> ex instanceof StorageNotPrimaryException);

        testContext.insertMetadata("source", maxRollingLength, 1);
        testContext.chunkedSegmentStorage.seal(SegmentStorageHandle.writeHandle("source"), null).join();
        AssertExtensions.assertFutureThrows(
                "concat succeeded on segment not owned.",
                testContext.chunkedSegmentStorage.concat(SegmentStorageHandle.writeHandle(testSegmentName), 0, "source", null),
                ex -> ex instanceof StorageNotPrimaryException);

    }

    /**
     * Test scenarios when storage is no more after fencing.
     */
    @Test
    public void testStorageNotPrimaryExceptionOnFencing() throws Exception {
        String testSegmentName = "foo";
        @Cleanup
        TestContext testContext = getTestContext();
        testContext.chunkedSegmentStorage.initialize(2);
        int maxRollingLength = 1;
        testContext.insertMetadata(testSegmentName, maxRollingLength, OWNER_EPOCH);
        testContext.insertMetadata("source", maxRollingLength, 1);
        testContext.chunkedSegmentStorage.seal(SegmentStorageHandle.writeHandle("source"), null).join();

        testContext.metadataStore.markFenced();

        // These operations should always succeed.
        testContext.chunkedSegmentStorage.getStreamSegmentInfo(testSegmentName, null).join();
        val h = testContext.chunkedSegmentStorage.openRead(testSegmentName).join();
        testContext.chunkedSegmentStorage.read(h, 0, new byte[0], 0, 0, null);

        // These operations should never succeed.
        AssertExtensions.assertFutureThrows(
                "Seal succeeded on segment not owned.",
                testContext.chunkedSegmentStorage.seal(SegmentStorageHandle.writeHandle(testSegmentName), null),
                ex -> ex instanceof StorageNotPrimaryException);

        AssertExtensions.assertFutureThrows(
                "delete succeeded on segment not owned.",
                testContext.chunkedSegmentStorage.delete(SegmentStorageHandle.writeHandle(testSegmentName), null),
                ex -> ex instanceof StorageNotPrimaryException);

        AssertExtensions.assertFutureThrows(
                "concat succeeded on segment not owned.",
                testContext.chunkedSegmentStorage.concat(SegmentStorageHandle.writeHandle(testSegmentName), 0, "source", null),
                ex -> ex instanceof StorageNotPrimaryException);

        AssertExtensions.assertFutureThrows(
                "create succeeded on segment not owned.",
                testContext.chunkedSegmentStorage.create("newSegment", null),
                ex -> ex instanceof StorageNotPrimaryException);

        AssertExtensions.assertFutureThrows(
                "truncate succeeded on segment not owned.",
                testContext.chunkedSegmentStorage.truncate(SegmentStorageHandle.writeHandle(testSegmentName),
                        0, null),
                ex -> ex instanceof StorageNotPrimaryException);

    }

    /**
     * Test scenarios when storage is no more primary with fencing after OpenWrite.
     */
    @Test
    public void testStorageNotPrimaryExceptionOnFencingAfterOpenWrite() throws Exception {
        String testSegmentName = "foo";
        @Cleanup
        TestContext testContext = getTestContext();
        testContext.chunkedSegmentStorage.initialize(2);
        int maxRollingLength = 1;
        testContext.insertMetadata(testSegmentName, maxRollingLength, OWNER_EPOCH);

        // These operations should always succeed.
        testContext.chunkedSegmentStorage.getStreamSegmentInfo(testSegmentName, null).join();

        testContext.metadataStore.markFenced();
        AssertExtensions.assertFutureThrows(
                "write succeeded on segment not owned.",
                testContext.chunkedSegmentStorage.write(SegmentStorageHandle.writeHandle(testSegmentName),
                        0,
                        new ByteArrayInputStream(new byte[10]),
                        10,
                        null),
                ex -> ex instanceof StorageNotPrimaryException);
    }

    /**
     * Test simple scenario for storage that does not support any appends.
     *
     * @throws Exception
     */
    @Test
    public void testSimpleScenarioWithNonAppendProvider() throws Exception {
        String testSegmentName = "foo";
        SegmentRollingPolicy policy = new SegmentRollingPolicy(2); // Force rollover after every 2 byte.
        @Cleanup
        TestContext testContext = getTestContext(ChunkedSegmentStorageConfig.DEFAULT_CONFIG.toBuilder().indexBlockSize(3).build());

        ((AbstractInMemoryChunkStorage) testContext.chunkStorage).setShouldSupportAppend(false);

        // Step 1: Create segment.
        val h = testContext.chunkedSegmentStorage.create(testSegmentName, policy, null).get();
        Assert.assertEquals(h.getSegmentName(), testSegmentName);
        Assert.assertFalse(h.isReadOnly());
        HashSet<String> chunksBefore = new HashSet<>();
        chunksBefore.addAll(TestUtils.getChunkNameList(testContext.metadataStore, testSegmentName));

        // Check metadata is stored.
        val segmentMetadata = TestUtils.getSegmentMetadata(testContext.metadataStore, testSegmentName);
        Assert.assertNotNull(segmentMetadata);
        Assert.assertEquals(segmentMetadata.getName(), testSegmentName);
        Assert.assertEquals(segmentMetadata.getKey(), testSegmentName);

        // Check exists
        Assert.assertTrue(testContext.chunkedSegmentStorage.exists(testSegmentName, null).get());

        // Check getStreamSegmentInfo.
        SegmentProperties info = testContext.chunkedSegmentStorage.getStreamSegmentInfo(testSegmentName, null).get();
        Assert.assertFalse(info.isSealed());
        Assert.assertFalse(info.isDeleted());
        Assert.assertEquals(info.getName(), testSegmentName);
        Assert.assertEquals(info.getLength(), 0);
        Assert.assertEquals(info.getStartOffset(), 0);

        // Write some data.
        long writeAt = 0;
        for (int i = 1; i < 5; i++) {
            testContext.chunkedSegmentStorage.write(h, writeAt, new ByteArrayInputStream(new byte[i]), i, null).join();
            writeAt += i;
        }

        TestUtils.checkSegmentLayout(testContext.metadataStore, testSegmentName,
                new long[]{
                        1,      // First write
                        2,      // Second write
                        2, 1,   // Third write
                        2, 2    // Fourth write
                });
        TestUtils.checkSegmentBounds(testContext.metadataStore, testSegmentName, 0, 10);
        TestUtils.checkReadIndexEntries(testContext.chunkedSegmentStorage, testContext.metadataStore, testSegmentName, 0, 10, true);
        TestUtils.checkChunksExistInStorage(testContext.chunkStorage, testContext.metadataStore, testSegmentName);

        // Check getStreamSegmentInfo.
        info = testContext.chunkedSegmentStorage.getStreamSegmentInfo(testSegmentName, null).get();
        Assert.assertFalse(info.isSealed());
        Assert.assertFalse(info.isDeleted());
        Assert.assertEquals(info.getName(), testSegmentName);
        Assert.assertEquals(info.getLength(), 10);
        Assert.assertEquals(info.getStartOffset(), 0);

        // Open write handle.
        val hWrite = testContext.chunkedSegmentStorage.openWrite(testSegmentName).get();
        Assert.assertEquals(hWrite.getSegmentName(), testSegmentName);
        Assert.assertFalse(hWrite.isReadOnly());

        testContext.chunkedSegmentStorage.write(hWrite, 10, new ByteArrayInputStream(new byte[4]), 4, null).join();
        TestUtils.checkSegmentLayout(testContext.metadataStore, testSegmentName,
                new long[]{
                        1,      // First write
                        2,      // Second write
                        2, 1,   // Third write
                        2, 2,   // Fourth write
                        2, 2    // Recent write
                });
        TestUtils.checkSegmentBounds(testContext.metadataStore, testSegmentName, 0, 14);
        TestUtils.checkReadIndexEntries(testContext.chunkedSegmentStorage, testContext.metadataStore, testSegmentName, 0, 14, true);
        TestUtils.checkChunksExistInStorage(testContext.chunkStorage, testContext.metadataStore, testSegmentName);
        HashSet<String>  chunksAfter = new HashSet<>();
        chunksAfter.addAll(TestUtils.getChunkNameList(testContext.metadataStore, testSegmentName));
        TestUtils.checkGarbageCollectionQueue(testContext.chunkedSegmentStorage, chunksBefore, chunksAfter);

        info = testContext.chunkedSegmentStorage.getStreamSegmentInfo(testSegmentName, null).get();
        Assert.assertFalse(info.isSealed());
        Assert.assertFalse(info.isDeleted());
        Assert.assertEquals(info.getName(), testSegmentName);
        Assert.assertEquals(info.getLength(), 14);
        Assert.assertEquals(info.getStartOffset(), 0);

        // Make sure calling create again does not succeed
        AssertExtensions.assertFutureThrows(
                "Create succeeded on missing segment.",
                testContext.chunkedSegmentStorage.create(testSegmentName, policy, null),
                ex -> ex instanceof StreamSegmentExistsException);

        testContext.chunkedSegmentStorage.delete(hWrite, null);
    }

    /**
     * Test simple scenario.
     *
     * @throws Exception Exception if any.
     */
    @Test
    public void testSimpleScenario() throws Exception {
        String testSegmentName = "foo";
        SegmentRollingPolicy policy = new SegmentRollingPolicy(2); // Force rollover after every 2 byte.
        @Cleanup
        TestContext testContext = getTestContext();
        testSimpleScenario(testSegmentName, policy, testContext);
    }

    private void testSimpleScenario(String testSegmentName, SegmentRollingPolicy policy, TestContext testContext) throws Exception {
        // Step 1: Create segment.
        val h = testContext.chunkedSegmentStorage.create(testSegmentName, policy, null).get();
        Assert.assertEquals(h.getSegmentName(), testSegmentName);
        Assert.assertFalse(h.isReadOnly());
        HashSet<String> chunksBefore = new HashSet<>();
        chunksBefore.addAll(TestUtils.getChunkNameList(testContext.metadataStore, testSegmentName));

        // Check metadata is stored.
        val segmentMetadata = TestUtils.getSegmentMetadata(testContext.metadataStore, testSegmentName);
        Assert.assertNotNull(segmentMetadata);
        Assert.assertEquals(segmentMetadata.getName(), testSegmentName);
        Assert.assertEquals(segmentMetadata.getKey(), testSegmentName);

        // Check exists
        Assert.assertTrue(testContext.chunkedSegmentStorage.exists(testSegmentName, null).get());

        // Check getStreamSegmentInfo.
        SegmentProperties info = testContext.chunkedSegmentStorage.getStreamSegmentInfo(testSegmentName, null).get();
        Assert.assertFalse(info.isSealed());
        Assert.assertFalse(info.isDeleted());
        Assert.assertEquals(info.getName(), testSegmentName);
        Assert.assertEquals(info.getLength(), 0);
        Assert.assertEquals(info.getStartOffset(), 0);

        // Write some data.
        long writeAt = 0;
        for (int i = 1; i < 5; i++) {
            testContext.chunkedSegmentStorage.write(h, writeAt, new ByteArrayInputStream(new byte[i]), i, null).join();
            writeAt += i;
        }
        TestUtils.checkSegmentLayout(testContext.metadataStore, testSegmentName, 2, 5);
        TestUtils.checkSegmentBounds(testContext.metadataStore, testSegmentName, 0, 10);
        TestUtils.checkReadIndexEntries(testContext.chunkedSegmentStorage, testContext.metadataStore, testSegmentName, 0, 10, true);
        TestUtils.checkChunksExistInStorage(testContext.chunkStorage, testContext.metadataStore, testSegmentName);

        // Check getStreamSegmentInfo.
        info = testContext.chunkedSegmentStorage.getStreamSegmentInfo(testSegmentName, null).get();
        Assert.assertFalse(info.isSealed());
        Assert.assertFalse(info.isDeleted());
        Assert.assertEquals(info.getName(), testSegmentName);
        Assert.assertEquals(info.getLength(), 10);
        Assert.assertEquals(info.getStartOffset(), 0);

        // Open write handle.
        val hWrite = testContext.chunkedSegmentStorage.openWrite(testSegmentName).get();
        Assert.assertEquals(hWrite.getSegmentName(), testSegmentName);
        Assert.assertFalse(hWrite.isReadOnly());

        testContext.chunkedSegmentStorage.write(hWrite, 10, new ByteArrayInputStream(new byte[4]), 4, null).join();
        TestUtils.checkSegmentLayout(testContext.metadataStore, testSegmentName, 2, 7);
        TestUtils.checkSegmentBounds(testContext.metadataStore, testSegmentName, 0, 14);
        TestUtils.checkReadIndexEntries(testContext.chunkedSegmentStorage, testContext.metadataStore, testSegmentName, 0, 14, true);
        TestUtils.checkChunksExistInStorage(testContext.chunkStorage, testContext.metadataStore, testSegmentName);
        HashSet<String>  chunksAfter = new HashSet<>();
        chunksAfter.addAll(TestUtils.getChunkNameList(testContext.metadataStore, testSegmentName));
        TestUtils.checkGarbageCollectionQueue(testContext.chunkedSegmentStorage, chunksBefore, chunksAfter);

        info = testContext.chunkedSegmentStorage.getStreamSegmentInfo(testSegmentName, null).get();
        Assert.assertFalse(info.isSealed());
        Assert.assertFalse(info.isDeleted());
        Assert.assertEquals(info.getName(), testSegmentName);
        Assert.assertEquals(info.getLength(), 14);
        Assert.assertEquals(info.getStartOffset(), 0);

        // Make sure calling create again does not succeed
        AssertExtensions.assertFutureThrows(
                "Create succeeded on missing segment.",
                testContext.chunkedSegmentStorage.create(testSegmentName, policy, null),
                ex -> ex instanceof StreamSegmentExistsException);

        checkDataRead(testSegmentName, testContext, 0, 14);

        testContext.chunkedSegmentStorage.delete(hWrite, null);
    }

    private CompletableFuture<Void> testSimpleScenarioAsync(String testSegmentName, SegmentRollingPolicy policy, TestContext testContext, Executor executor) {
        // Step 1: Create segment.
        return testContext.chunkedSegmentStorage.create(testSegmentName, policy, null)
                .thenComposeAsync(h -> {
                    Assert.assertEquals(h.getSegmentName(), testSegmentName);
                    Assert.assertFalse(h.isReadOnly());

                    // Check exists
                    return testContext.chunkedSegmentStorage.exists(testSegmentName, null)
                            .thenApplyAsync(exists -> {
                                Assert.assertTrue(exists);
                                return null;
                            }, executor)
                            .thenComposeAsync(v -> {
                                // Check getStreamSegmentInfo.
                                return testContext.chunkedSegmentStorage.getStreamSegmentInfo(testSegmentName, null)
                                        .thenComposeAsync(info -> {
                                            Assert.assertFalse(info.isDeleted());
                                            Assert.assertEquals(info.getName(), testSegmentName);
                                            Assert.assertEquals(info.getLength(), 0);
                                            Assert.assertEquals(info.getStartOffset(), 0);

                                            return testContext.chunkedSegmentStorage.write(h, 0, new ByteArrayInputStream(new byte[10]), 10, null)
                                                    .thenComposeAsync(x -> checkDataReadAsync(testSegmentName, testContext, 0, 10, executor), executor)
                                                    .thenComposeAsync(x -> testContext.chunkedSegmentStorage.delete(SegmentStorageHandle.writeHandle(testSegmentName), null), executor);
                                        }, executor);
                            }, executor);
                }, executor);
    }

    /**
     * Test Read.
     *
     * @throws Exception Exception if any.
     */
    @Test
    public void testRead() throws Exception {
        String testSegmentName = "foo";
        @Cleanup
        TestContext testContext = getTestContext();
        // Setup a segment with 5 chunks with given lengths.
        val segment = testContext.insertMetadata(testSegmentName, 1024, 1,
                new long[]{1, 2, 3, 4, 5});

        int total = 15;

        val h = testContext.chunkedSegmentStorage.openRead(testSegmentName).get();

        // Read all bytes at once.
        byte[] output = new byte[total];
        int bytesRead = testContext.chunkedSegmentStorage.read(h, 0, output, 0, total, null).get();
        Assert.assertEquals(total, bytesRead);

        // Read bytes at varying lengths but same starting offset.
        for (int i = 0; i < 15; i++) {
            bytesRead = testContext.chunkedSegmentStorage.read(h, 0, output, 0, i, null).get();
            Assert.assertEquals(i, bytesRead);
        }

        // Read bytes at varying lengths and different offsets.
        for (int i = 0; i < 15; i++) {
            bytesRead = testContext.chunkedSegmentStorage.read(h, 15 - i - 1, output, 0, i, null).get();
            Assert.assertEquals(i, bytesRead);
        }

        // Read bytes at varying sizes.
        int totalBytesRead = 0;
        for (int i = 5; i > 0; i--) {
            bytesRead = testContext.chunkedSegmentStorage.read(h, 0, output, totalBytesRead, i, null).get();
            totalBytesRead += bytesRead;
            Assert.assertEquals(i, bytesRead);
        }
        Assert.assertEquals(total, totalBytesRead);
    }

    /**
     * Test Cold Read.
     *
     * @throws Exception Exception if any.
     */
    @Test
    public void testColdRead() throws Exception {
        String testSegmentName = "foo";
        @Cleanup
        TestContext testContext = getTestContext(ChunkedSegmentStorageConfig.DEFAULT_CONFIG.toBuilder()
                .indexBlockSize(3)
                .maxIndexedSegments(1)
                .maxIndexedChunksPerSegment(1)
                .build());
        // Setup a segment with 5 chunks with given lengths.
        val segment = testContext.insertMetadata(testSegmentName, 1024, 1,
                new long[]{1, 2, 3, 4, 5}, false, true);

        int total = 15;
        val h = testContext.chunkedSegmentStorage.openRead(testSegmentName).get();

        // Read all bytes at once.
        byte[] output = new byte[total];
        int bytesRead = testContext.chunkedSegmentStorage.read(h, 0, output, 0, total, null).get();
        Assert.assertEquals(total, bytesRead);

        // Read bytes at varying lengths but same starting offset.
        for (int i = 0; i < 15; i++) {
            testContext.chunkedSegmentStorage.getReadIndexCache().cleanUp();
            bytesRead = testContext.chunkedSegmentStorage.read(h, 0, output, 0, i, null).get();
            Assert.assertEquals(i, bytesRead);
        }

        // Read bytes at varying lengths and different offsets.
        for (int i = 0; i < 15; i++) {
            testContext.chunkedSegmentStorage.getReadIndexCache().cleanUp();
            bytesRead = testContext.chunkedSegmentStorage.read(h, 15 - i - 1, output, 0, i, null).get();
            Assert.assertEquals(i, bytesRead);
        }

        // Read bytes at varying sizes.
        int totalBytesRead = 0;
        for (int i = 5; i > 0; i--) {
            testContext.chunkedSegmentStorage.getReadIndexCache().cleanUp();
            bytesRead = testContext.chunkedSegmentStorage.read(h, 0, output, totalBytesRead, i, null).get();
            totalBytesRead += bytesRead;
            Assert.assertEquals(i, bytesRead);
        }
        Assert.assertEquals(total, totalBytesRead);
    }

    /**
     * Test Cold Read.
     *
     * @throws Exception Exception if any.
     */
    @Test
    public void testReadNoIndex() throws Exception {
        String testSegmentName = "foo";
        @Cleanup
        TestContext testContext = getTestContext(ChunkedSegmentStorageConfig.DEFAULT_CONFIG.toBuilder()
                .maxIndexedSegments(1)
                .maxIndexedChunksPerSegment(1)
                .build());
        // Setup a segment with 5 chunks with given lengths.
        val segment = testContext.insertMetadata(testSegmentName, 1024, 1,
                new long[]{1, 2, 3, 4, 5}, false, false);

        int total = 15;
        val h = testContext.chunkedSegmentStorage.openRead(testSegmentName).get();

        // Read all bytes at once.
        byte[] output = new byte[total];
        int bytesRead = testContext.chunkedSegmentStorage.read(h, 0, output, 0, total, null).get();
        Assert.assertEquals(total, bytesRead);

        // Read bytes at varying lengths but same starting offset.
        for (int i = 0; i < 15; i++) {
            testContext.chunkedSegmentStorage.getReadIndexCache().cleanUp();
            bytesRead = testContext.chunkedSegmentStorage.read(h, 0, output, 0, i, null).get();
            Assert.assertEquals(i, bytesRead);
        }

        // Read bytes at varying lengths and different offsets.
        for (int i = 0; i < 15; i++) {
            testContext.chunkedSegmentStorage.getReadIndexCache().cleanUp();
            bytesRead = testContext.chunkedSegmentStorage.read(h, 15 - i - 1, output, 0, i, null).get();
            Assert.assertEquals(i, bytesRead);
        }

        // Read bytes at varying sizes.
        int totalBytesRead = 0;
        for (int i = 5; i > 0; i--) {
            testContext.chunkedSegmentStorage.getReadIndexCache().cleanUp();
            bytesRead = testContext.chunkedSegmentStorage.read(h, 0, output, totalBytesRead, i, null).get();
            totalBytesRead += bytesRead;
            Assert.assertEquals(i, bytesRead);
        }
        Assert.assertEquals(total, totalBytesRead);
    }

    /**
     * Test Read.
     *
     * @throws Exception Exception if any.
     */
    @Test
    public void testReadInvalidParameters() throws Exception {
        String testSegmentName = "foo";
        @Cleanup
        TestContext testContext = getTestContext();
        // Setup a segment.
        val segment = testContext.insertMetadata(testSegmentName, 1024, 1, new long[]{25});

        int validStart = 10;
        int validLength = 15;
        val hWrite = testContext.chunkedSegmentStorage.openWrite(testSegmentName).get();
        testContext.chunkedSegmentStorage.truncate(hWrite, validStart, null).get();

        val h = testContext.chunkedSegmentStorage.openRead(testSegmentName).get();
        // Read all bytes at once.
        byte[] output = new byte[validLength];
        byte[] smallerBuffer = new byte[validLength - 1];
        byte[] biggerBuffer = new byte[validLength + 1];

        int bytesRead = testContext.chunkedSegmentStorage.read(h, validStart, output, 0, validLength, null).get();
        Assert.assertEquals(validLength, bytesRead);

        // StreamSegmentTruncatedException
        // Read from the truncated part.
        AssertExtensions.assertFutureThrows("read() allowed for invalid parameters",
                testContext.chunkedSegmentStorage.read(h, 0, output, 0, output.length, TIMEOUT),
                ex -> ex instanceof StreamSegmentTruncatedException);

        AssertExtensions.assertFutureThrows("read() allowed for invalid parameters",
                testContext.chunkedSegmentStorage.read(h, validStart - 1, output, 0, output.length, TIMEOUT),
                ex -> ex instanceof StreamSegmentTruncatedException);

        // IllegalArgumentException
        // Beyond last valid offset
        AssertExtensions.assertFutureThrows("read() allowed for invalid parameters",
                testContext.chunkedSegmentStorage.read(h, validStart + validLength, output, 0, output.length, TIMEOUT),
                ex -> ex instanceof IllegalArgumentException);

        // ArrayIndexOutOfBoundsException
        AssertExtensions.assertFutureThrows("read() allowed for invalid parameters",
                testContext.chunkedSegmentStorage.read(h, -1, output, 0, validLength, null),
                ex -> ex instanceof ArrayIndexOutOfBoundsException);

        AssertExtensions.assertFutureThrows("read() allowed for invalid parameters",
                testContext.chunkedSegmentStorage.read(h, validStart, output, -1, validLength, null),
                ex -> ex instanceof ArrayIndexOutOfBoundsException);

        AssertExtensions.assertFutureThrows("read() allowed for invalid parameters",
                testContext.chunkedSegmentStorage.read(h, validStart, output, 0, -1, null),
                ex -> ex instanceof IllegalArgumentException);

        AssertExtensions.assertFutureThrows("read() allowed for invalid parameters",
                testContext.chunkedSegmentStorage.read(h, validStart, output, -1, validLength, null),
                ex -> ex instanceof ArrayIndexOutOfBoundsException);

        AssertExtensions.assertFutureThrows("read() allowed for invalid parameters",
                testContext.chunkedSegmentStorage.read(h, validStart, output, validLength, validLength, null),
                ex -> ex instanceof ArrayIndexOutOfBoundsException);

        AssertExtensions.assertFutureThrows("read() allowed for invalid parameters",
                testContext.chunkedSegmentStorage.read(h, 0, smallerBuffer, 0, validLength, null),
                ex -> ex instanceof ArrayIndexOutOfBoundsException);
    }

    /**
     * Test Read failure in case of IO Errors.
     *
     * @throws Exception Exception if any.
     */
    @Test
    public void testReadIOFailures() throws Exception {
        String testSegmentName = "foo";
        @Cleanup
        TestContext testContext = getTestContext();
        // Setup a segment with 5 chunks with given lengths.
        val segment = testContext.insertMetadata(testSegmentName, 1024, 1,
                new long[]{1, 2, 3, 4, 5});

        int total = 15;
        // Introduce failure by deleting some chunks.
        val chunks = TestUtils.getChunkList(testContext.metadataStore, testSegmentName);
        testContext.chunkStorage.delete(ChunkHandle.writeHandle(chunks.get(0).getName())).join();
        testContext.chunkStorage.delete(ChunkHandle.writeHandle(chunks.get(2).getName())).join();
        testContext.chunkStorage.delete(ChunkHandle.writeHandle(chunks.get(4).getName())).join();

        val h = testContext.chunkedSegmentStorage.openRead(testSegmentName).get();

        // Read all bytes at once.
        byte[] output = new byte[total];
        AssertExtensions.assertFutureThrows("read() allowed for missing chunks",
                testContext.chunkedSegmentStorage.read(h, 0, output, 0, total, null),
                ex -> ex instanceof ChunkNotFoundException);

        // Read sections that contain missing chunks.
        for (int i = 0; i < 5; i++) {
            AssertExtensions.assertFutureThrows("read() allowed for allowed for missing chunks",
                    testContext.chunkedSegmentStorage.read(h, i, output, i, 5, null),
                    ex -> ex instanceof ChunkNotFoundException);
        }

        // Read should succeed when chunks are not actually missing.
        int bytesRead;
        // 2nd chunk.
        bytesRead = testContext.chunkedSegmentStorage.read(h, 1, output, 1, 2, null).get();
        Assert.assertEquals(2, bytesRead);
        // 4th chunk.
        bytesRead = testContext.chunkedSegmentStorage.read(h, 6, output, 6, 4, null).get();
        Assert.assertEquals(4, bytesRead);

        // Recreate chunks with shorter lengths.
        var chunkHandle = testContext.chunkStorage.create(chunks.get(0).getName()).join();
        testContext.chunkStorage.write(chunkHandle, 0, 1, new ByteArrayInputStream(new byte[1])).join();
        chunkHandle = testContext.chunkStorage.create(chunks.get(2).getName()).join();
        testContext.chunkStorage.write(chunkHandle, 0, 1, new ByteArrayInputStream(new byte[1])).join();
        chunkHandle = testContext.chunkStorage.create(chunks.get(4).getName()).join();
        testContext.chunkStorage.write(chunkHandle, 0, 1, new ByteArrayInputStream(new byte[1])).join();

        // Read all bytes at once.
        AssertExtensions.assertFutureThrows("read() allowed for invalid chunks",
                testContext.chunkedSegmentStorage.read(h, 0, output, 0, total, null),
                ex -> ex instanceof IndexOutOfBoundsException || ex instanceof IllegalArgumentException);

        // Read sections that contain missing chunks.
        for (int i = 0; i < 5; i++) {
            AssertExtensions.assertFutureThrows("read() allowed for allowed for invalid chunks",
                    testContext.chunkedSegmentStorage.read(h, i, output, i, 5, null),
                    ex -> ex instanceof IndexOutOfBoundsException || ex instanceof IllegalArgumentException);
        }
    }

    /**
     * Test Write.
     *
     * @throws Exception Exception if any.
     */
    @Test
    public void testWrite() throws Exception {
        String testSegmentName = "foo";
        @Cleanup
        TestContext testContext = getTestContext();
        SegmentRollingPolicy policy = new SegmentRollingPolicy(2); // Force rollover after every 2 byte.

        // Create
        val hWrite = testContext.chunkedSegmentStorage.create(testSegmentName, policy, null).get();
        HashSet<String> chunksBefore = new HashSet<>();
        chunksBefore.addAll(TestUtils.getChunkNameList(testContext.metadataStore, testSegmentName));

        // Write some data.
        long writeAt = 0;
        for (int i = 1; i < 5; i++) {
            testContext.chunkedSegmentStorage.write(hWrite, writeAt, new ByteArrayInputStream(new byte[i]), i, null).join();
            writeAt += i;
        }
        HashSet<String>  chunksAfter = new HashSet<>();
        chunksAfter.addAll(TestUtils.getChunkNameList(testContext.metadataStore, testSegmentName));
        TestUtils.checkGarbageCollectionQueue(testContext.chunkedSegmentStorage, chunksBefore, chunksAfter);

        int total = 10;

        checkDataRead(testSegmentName, testContext, 0, total);
    }


    /**
     * Test Write after repeated failure.
     *
     * @throws Exception Exception if any.
     */
    @Test
    public void testWriteAfterWriteFailure() throws Exception {
        String testSegmentName = "foo";
        @Cleanup
        TestContext testContext = getTestContext();
        SegmentRollingPolicy policy = new SegmentRollingPolicy(20); // Force rollover after every 20 byte.

        // Create
        val hWrite = testContext.chunkedSegmentStorage.create(testSegmentName, policy, null).get();
        HashSet<String> chunksBefore = new HashSet<>();
        chunksBefore.addAll(TestUtils.getChunkNameList(testContext.metadataStore, testSegmentName));

        // Write some data.
        long writeAt = 0;
        for (int i = 1; i < 5; i++) {
            testContext.chunkedSegmentStorage.write(hWrite, writeAt, new ByteArrayInputStream(new byte[i]), i, null).join();
            // Append some data to the last chunk to simulate partial write during failure
            val lastChunkMetadata = TestUtils.getChunkMetadata(testContext.metadataStore,
                    TestUtils.getSegmentMetadata(testContext.metadataStore, testSegmentName).getLastChunk());
            testContext.chunkStorage.write(ChunkHandle.writeHandle(lastChunkMetadata.getName()), lastChunkMetadata.getLength(), 1, new ByteArrayInputStream(new byte[1])).join();
            writeAt += i;
        }

        checkDataRead(testSegmentName, testContext, 0, 10);
        TestUtils.checkSegmentLayout(testContext.metadataStore, testSegmentName, new long[] {1, 2, 3, 4});
        TestUtils.checkSegmentBounds(testContext.metadataStore, testSegmentName, 0, 10);
        TestUtils.checkReadIndexEntries(testContext.chunkedSegmentStorage, testContext.metadataStore, testSegmentName, 0, 10, true);
        TestUtils.checkChunksExistInStorage(testContext.chunkStorage, testContext.metadataStore, testSegmentName);
        HashSet<String>  chunksAfter = new HashSet<>();
        chunksAfter.addAll(TestUtils.getChunkNameList(testContext.metadataStore, testSegmentName));
        TestUtils.checkGarbageCollectionQueue(testContext.chunkedSegmentStorage, chunksBefore, chunksAfter);
    }

    /**
     * Test Write for sequential scheduling.
     *
     * @throws Exception Exception if any.
     */
    @Test
    public void testWriteSequential() throws Exception {
        String testSegmentName = "foo";
        @Cleanup
        TestContext testContext = getTestContext();
        SegmentRollingPolicy policy = new SegmentRollingPolicy(2); // Force rollover after every 2 byte.

        // Create
        val hWrite = testContext.chunkedSegmentStorage.create(testSegmentName, policy, null).get();
        HashSet<String> chunksBefore = new HashSet<>();
        chunksBefore.addAll(TestUtils.getChunkNameList(testContext.metadataStore, testSegmentName));

        // Write some data sequentially.
        val bytes = populate(100);

        ArrayList<CompletableFuture<Void>> futures = new ArrayList<>();
        for (int i = 0; i < bytes.length; i++) {
            futures.add(testContext.chunkedSegmentStorage.write(hWrite, i, new ByteArrayInputStream(bytes, i, 1), 1, null));
        }
        Futures.allOf(futures).join();
        HashSet<String>  chunksAfter = new HashSet<>();
        chunksAfter.addAll(TestUtils.getChunkNameList(testContext.metadataStore, testSegmentName));
        TestUtils.checkGarbageCollectionQueue(testContext.chunkedSegmentStorage, chunksBefore, chunksAfter);
        checkDataRead(testSegmentName, testContext, 0, bytes.length, bytes);
    }

    /**
     * Test write with invalid arguments.
     *
     * @throws Exception Exception if any.
     */
    @Test
    public void testWriteInvalidParameters() throws Exception {
        String testSegmentName = "foo";
        @Cleanup
        TestContext testContext = getTestContext();
        // Setup a segment.
        val segment = testContext.insertMetadata(testSegmentName, 1024, 1, new long[]{10, 10, 5});

        int validStart = 10;
        int validLength = 15;
        val hWrite = testContext.chunkedSegmentStorage.openWrite(testSegmentName).get();
        testContext.chunkedSegmentStorage.truncate(hWrite, validStart, null).get();

        val h = testContext.chunkedSegmentStorage.openWrite(testSegmentName).get();
        // Read all bytes at once.
        byte[] input = new byte[1];
        val inputStream = new ByteArrayInputStream(input);
        // Invalid parameters
        AssertExtensions.assertFutureThrows("write() allowed for invalid parameters",
                testContext.chunkedSegmentStorage.write(null, 1, inputStream, validLength, TIMEOUT),
                ex -> ex instanceof IllegalArgumentException);

        AssertExtensions.assertFutureThrows("write() allowed for invalid parameters",
                testContext.chunkedSegmentStorage.write(h, -1, inputStream, validLength, TIMEOUT),
                ex -> ex instanceof IllegalArgumentException);

        AssertExtensions.assertFutureThrows("write() allowed for invalid parameters",
                testContext.chunkedSegmentStorage.write(h, 0, inputStream, -1, TIMEOUT),
                ex -> ex instanceof IllegalArgumentException);

        AssertExtensions.assertFutureThrows("write() allowed for invalid parameters",
                testContext.chunkedSegmentStorage.write(h, 0, null, 1, TIMEOUT),
                ex -> ex instanceof IllegalArgumentException);

        AssertExtensions.assertFutureThrows("write() allowed for invalid parameters",
                testContext.chunkedSegmentStorage.write(null, 0, inputStream, 1, TIMEOUT),
                ex -> ex instanceof IllegalArgumentException);

        AssertExtensions.assertFutureThrows("write() allowed for invalid parameters",
                testContext.chunkedSegmentStorage.write(SegmentStorageHandle.readHandle(testSegmentName), 0, inputStream, 1, TIMEOUT),
                ex -> ex instanceof IllegalArgumentException);

        // Bad offset
        AssertExtensions.assertFutureThrows("write() allowed for invalid parameters",
                testContext.chunkedSegmentStorage.write(h, 0, inputStream, 1, TIMEOUT),
                ex -> ex instanceof BadOffsetException);
        AssertExtensions.assertFutureThrows("write() allowed for invalid parameters",
                testContext.chunkedSegmentStorage.write(h, validStart, inputStream, 1, TIMEOUT),
                ex -> ex instanceof BadOffsetException);
        AssertExtensions.assertFutureThrows("write() allowed for invalid parameters",
                testContext.chunkedSegmentStorage.write(h, validStart + validLength + 1, inputStream, 1, TIMEOUT),
                ex -> ex instanceof BadOffsetException);
        AssertExtensions.assertFutureThrows("write() allowed for invalid parameters",
                testContext.chunkedSegmentStorage.write(h, validStart + validLength - 1, inputStream, 1, TIMEOUT),
                ex -> ex instanceof BadOffsetException);
        AssertExtensions.assertFutureThrows("write() allowed for invalid parameters",
                testContext.chunkedSegmentStorage.write(h, validStart + 2, inputStream, 1, TIMEOUT),
                ex -> ex instanceof BadOffsetException
                        && ((BadOffsetException) ex).getGivenOffset() == validStart + 2
                        && ((BadOffsetException) ex).getExpectedOffset() == validStart + validLength);
        // Sealed segment
        testContext.chunkedSegmentStorage.seal(h, TIMEOUT).join();
        AssertExtensions.assertFutureThrows("write() allowed for invalid parameters",
                testContext.chunkedSegmentStorage.write(h, validStart + validLength, inputStream, 1, TIMEOUT),
                ex -> ex instanceof StreamSegmentSealedException);
    }

    /**
     * Test various operations on deleted segment.
     *
     * @throws Exception
     */
    @Test
    public void testSegmentNotExistsExceptionForDeleted() throws Exception {
        String testSegmentName = "foo";
        SegmentRollingPolicy policy = new SegmentRollingPolicy(1); // Force rollover after each byte.
        @Cleanup
        TestContext testContext = getTestContext();
        Assert.assertFalse(testContext.chunkedSegmentStorage.exists(testSegmentName, null).get());

        // Step 1: Create segment.
        val h = testContext.chunkedSegmentStorage.create(testSegmentName, policy, null).get();
        Assert.assertEquals(h.getSegmentName(), testSegmentName);
        Assert.assertFalse(h.isReadOnly());
        val segmentMetadata = TestUtils.getSegmentMetadata(testContext.metadataStore, testSegmentName);
        Assert.assertNotNull(segmentMetadata);
        Assert.assertEquals(segmentMetadata.getName(), testSegmentName);
        Assert.assertEquals(segmentMetadata.getKey(), testSegmentName);
        Assert.assertTrue(testContext.chunkedSegmentStorage.exists(testSegmentName, null).get());

        testContext.chunkedSegmentStorage.delete(h, null).join();
        Assert.assertFalse(testContext.chunkedSegmentStorage.exists(testSegmentName, null).get());
        val segmentMetadataAfterDelete = TestUtils.getSegmentMetadata(testContext.metadataStore, testSegmentName);
        Assert.assertFalse(segmentMetadataAfterDelete.isActive());

        AssertExtensions.assertFutureThrows(
                "getStreamSegmentInfo succeeded on missing segment.",
                testContext.chunkedSegmentStorage.getStreamSegmentInfo(testSegmentName, null),
                ex -> ex instanceof StreamSegmentNotExistsException);

        AssertExtensions.assertFutureThrows(
                "Seal succeeded on missing segment.",
                testContext.chunkedSegmentStorage.seal(SegmentStorageHandle.writeHandle(testSegmentName), null),
                ex -> ex instanceof StreamSegmentNotExistsException);

        AssertExtensions.assertFutureThrows(
                "Seal succeeded on missing segment.",
                testContext.chunkedSegmentStorage.openWrite(testSegmentName),
                ex -> ex instanceof StreamSegmentNotExistsException);

        AssertExtensions.assertFutureThrows(
                "Seal succeeded on missing segment.",
                testContext.chunkedSegmentStorage.openRead(testSegmentName),
                ex -> ex instanceof StreamSegmentNotExistsException);

        AssertExtensions.assertFutureThrows(
                "Concat succeeded on missing segment.",
                testContext.chunkedSegmentStorage.truncate(SegmentStorageHandle.writeHandle(testSegmentName), 0, null),
                ex -> ex instanceof StreamSegmentNotExistsException);
    }

    @Test
    public void testOpenWriteAfterFailoverWithNoDataNoAppend() throws Exception {
        testOpenWriteAfterFailoverWithNoData(false);
    }

    @Test
    public void testOpenWriteAfterFailoverWithNoData() throws Exception {
        testOpenWriteAfterFailoverWithNoData(true);
    }

    /**
     * Test failover scenario on empty segment.
     *
     * @throws Exception
     */
    public void testOpenWriteAfterFailoverWithNoData(boolean shouldAppend) throws Exception {
        String testSegmentName = "foo";
        @Cleanup
        TestContext testContext = getTestContext(ChunkedSegmentStorageConfig.DEFAULT_CONFIG.toBuilder()
                .appendEnabled(shouldAppend)
                .build());
        testContext.chunkedSegmentStorage.initialize(2);
        int maxRollingLength = 1;
        int ownerEpoch = 1;
        testContext.insertMetadata(testSegmentName, maxRollingLength, ownerEpoch);

        val hWrite = testContext.chunkedSegmentStorage.openWrite(testSegmentName).get();
        Assert.assertEquals(hWrite.getSegmentName(), testSegmentName);
        Assert.assertFalse(hWrite.isReadOnly());

        val metadataAfter = TestUtils.getSegmentMetadata(testContext.metadataStore, testSegmentName);
        Assert.assertEquals(2, metadataAfter.getOwnerEpoch());
        Assert.assertEquals(0, metadataAfter.getLength());
    }

    @Test
    public void testOpenReadAfterFailoverWithNoDataNoAppend() throws Exception {
        testOpenReadAfterFailoverWithNoData(false);
    }

    @Test
    public void testOpenReadAfterFailoverWithNoData() throws Exception {
        testOpenReadAfterFailoverWithNoData(true);
    }

    /**
     * Test failover scenario on empty segment.
     *
     * @throws Exception
     */
    public void testOpenReadAfterFailoverWithNoData(boolean shouldAppend) throws Exception {
        String testSegmentName = "foo";
        @Cleanup
        TestContext testContext = getTestContext(ChunkedSegmentStorageConfig.DEFAULT_CONFIG.toBuilder()
                .appendEnabled(shouldAppend)
                .build());
        testContext.chunkedSegmentStorage.initialize(2);
        int maxRollingLength = 1;
        int ownerEpoch = 1;
        testContext.insertMetadata(testSegmentName, maxRollingLength, ownerEpoch);

        val hRead = testContext.chunkedSegmentStorage.openRead(testSegmentName).get();
        Assert.assertEquals(hRead.getSegmentName(), testSegmentName);
        Assert.assertTrue(hRead.isReadOnly());

        val metadataAfter = TestUtils.getSegmentMetadata(testContext.metadataStore, testSegmentName);
        Assert.assertEquals(2, metadataAfter.getOwnerEpoch());
        Assert.assertEquals(0, metadataAfter.getLength());
    }

    /**
     * Test failover scenario.
     *
     * @throws Exception
     */
    @Test
    public void testFailoverBehavior() throws Exception {
        String testSegmentName = "foo";
        SegmentRollingPolicy policy = new SegmentRollingPolicy(1000);
        @Cleanup
        TestContext testContext = getTestContext();
        testContext.chunkedSegmentStorage.initialize(1);
        val h = testContext.chunkedSegmentStorage.create(testSegmentName, policy, null).get();
        int writeAt = 0;
        for (int epoch = 2; epoch < 5; epoch++) {
            testContext.chunkedSegmentStorage.initialize(epoch);

            val hWrite = testContext.chunkedSegmentStorage.openWrite(testSegmentName).get();
            Assert.assertEquals(hWrite.getSegmentName(), testSegmentName);
            Assert.assertFalse(hWrite.isReadOnly());

            testContext.chunkedSegmentStorage.write(h, writeAt, new ByteArrayInputStream(new byte[10]), 10, null).join();

            val metadataAfter = TestUtils.getSegmentMetadata(testContext.metadataStore, testSegmentName);
            Assert.assertEquals(epoch, metadataAfter.getOwnerEpoch());
            writeAt += 10;
        }
        TestUtils.checkSegmentLayout(testContext.metadataStore, testSegmentName, new long[]{10, 10, 10});
        TestUtils.checkReadIndexEntries(testContext.chunkedSegmentStorage, testContext.metadataStore, testSegmentName, 0, 30, true);
        TestUtils.checkChunksExistInStorage(testContext.chunkStorage, testContext.metadataStore, testSegmentName);
    }

    /**
     * Test failover scenario for segment with only one chunk.
     *
     * @throws Exception
     */
    @Test
    public void testOpenWriteAfterFailoverWithSingleChunk() throws Exception {
        String testSegmentName = "foo";
        int ownerEpoch = 2;
        int maxRollingLength = OWNER_EPOCH;
        long[] chunks = new long[]{10};
        int lastChunkLengthInStorage = 24;

        testOpenWriteAfterFailover(testSegmentName, ownerEpoch, maxRollingLength, chunks, lastChunkLengthInStorage, true);

    }

    @Test
    public void testOpenWriteAfterFailoverWithSingleChunkNoAppend() throws Exception {
        String testSegmentName = "foo";
        int ownerEpoch = 2;
        int maxRollingLength = OWNER_EPOCH;
        long[] chunks = new long[]{10};
        int lastChunkLengthInStorage = 10;

        testOpenWriteAfterFailover(testSegmentName, ownerEpoch, maxRollingLength, chunks, lastChunkLengthInStorage, false);

    }

    /**
     * Test failover scenario for segment with only one chunk.
     *
     * @throws Exception
     */
    @Test
    public void testOpenReadAfterFailoverWithSingleChunkNoAppend() throws Exception {
        String testSegmentName = "foo";
        int ownerEpoch = 2;
        int maxRollingLength = OWNER_EPOCH;
        long[] chunks = new long[]{10};
        int lastChunkLengthInStorage = 10;

        testOpenReadAfterFailover(testSegmentName, ownerEpoch, maxRollingLength, chunks, lastChunkLengthInStorage, false);

    }

    @Test
    public void testOpenReadAfterFailoverWithSingleChunk() throws Exception {
        String testSegmentName = "foo";
        int ownerEpoch = 2;
        int maxRollingLength = OWNER_EPOCH;
        long[] chunks = new long[]{10};
        int lastChunkLengthInStorage = 24;

        testOpenReadAfterFailover(testSegmentName, ownerEpoch, maxRollingLength, chunks, lastChunkLengthInStorage, true);

    }

    private void testOpenWriteAfterFailover(String testSegmentName, int ownerEpoch, int maxRollingLength, long[] chunks, int lastChunkLengthInStorage, boolean shouldAppend) throws Exception {
        @Cleanup
        TestContext testContext = getTestContext(ChunkedSegmentStorageConfig.DEFAULT_CONFIG.toBuilder()
                .appendEnabled(shouldAppend)
                .build());
        testContext.chunkedSegmentStorage.initialize(ownerEpoch);
        val inserted = testContext.insertMetadata(testSegmentName, maxRollingLength, ownerEpoch - 1, chunks);
        // Set bigger offset
        TestUtils.addChunk(testContext.chunkStorage, inserted.getLastChunk(), lastChunkLengthInStorage);
        val hWrite = testContext.chunkedSegmentStorage.openWrite(testSegmentName).get();
        Assert.assertEquals(hWrite.getSegmentName(), testSegmentName);
        Assert.assertFalse(hWrite.isReadOnly());

        val metadataAfter = TestUtils.getSegmentMetadata(testContext.metadataStore, testSegmentName);
        Assert.assertEquals(ownerEpoch, metadataAfter.getOwnerEpoch());
        Assert.assertEquals(lastChunkLengthInStorage, metadataAfter.getLength());
        TestUtils.checkSegmentLayout(testContext.metadataStore, testSegmentName, chunks, lastChunkLengthInStorage);
        TestUtils.checkReadIndexEntries(testContext.chunkedSegmentStorage, testContext.metadataStore, testSegmentName, 0, Arrays.stream(chunks).sum(), true);
        TestUtils.checkChunksExistInStorage(testContext.chunkStorage, testContext.metadataStore, testSegmentName);
    }

    private void testOpenReadAfterFailover(String testSegmentName, int ownerEpoch, int maxRollingLength, long[] chunks, int lastChunkLengthInStorage, boolean shouldAppend) throws Exception {
        @Cleanup
        TestContext testContext = getTestContext(ChunkedSegmentStorageConfig.DEFAULT_CONFIG.toBuilder()
                .appendEnabled(shouldAppend)
                .build());
        testContext.chunkedSegmentStorage.initialize(ownerEpoch);
        val inserted = testContext.insertMetadata(testSegmentName, maxRollingLength, ownerEpoch - 1, chunks);
        // Set bigger offset
        TestUtils.addChunk(testContext.chunkStorage, inserted.getLastChunk(), lastChunkLengthInStorage);
        val hRead = testContext.chunkedSegmentStorage.openRead(testSegmentName).get();
        Assert.assertEquals(hRead.getSegmentName(), testSegmentName);
        Assert.assertTrue(hRead.isReadOnly());

        val metadataAfter = TestUtils.getSegmentMetadata(testContext.metadataStore, testSegmentName);
        Assert.assertEquals(ownerEpoch, metadataAfter.getOwnerEpoch());
        Assert.assertEquals(lastChunkLengthInStorage, metadataAfter.getLength());
        TestUtils.checkSegmentLayout(testContext.metadataStore, testSegmentName, chunks, lastChunkLengthInStorage);
        TestUtils.checkReadIndexEntries(testContext.chunkedSegmentStorage, testContext.metadataStore, testSegmentName, 0, Arrays.stream(chunks).sum(), true);
        TestUtils.checkChunksExistInStorage(testContext.chunkStorage, testContext.metadataStore, testSegmentName);
    }

    /**
     * Test simple concat.
     *
     * @throws Exception
     */
    @Test
    public void testSimpleConcat() throws Exception {
        @Cleanup
        TestContext testContext = getTestContext();
        for (int maxChunkLength = 1; maxChunkLength <= 3; maxChunkLength++) {
            testSimpleConcat(testContext, maxChunkLength, 1, 1);
            testSimpleConcat(testContext, maxChunkLength, 1, 2);
            testSimpleConcat(testContext, maxChunkLength, 2, 1);
            testSimpleConcat(testContext, maxChunkLength, 2, 2);
            testSimpleConcat(testContext, maxChunkLength, 3, 3);
        }
    }

    private void testSimpleConcat(TestContext testContext, int maxChunkLength, int nChunks1, int nChunks2) throws Exception {
        String targetSegmentName = "target" + UUID.randomUUID().toString();
        String sourceSegmentName = "source" + UUID.randomUUID().toString();

        // Populate segments.
        val h1 = populateSegment(testContext, targetSegmentName, maxChunkLength, nChunks1);
        val h2 = populateSegment(testContext, sourceSegmentName, maxChunkLength, nChunks2);
        HashSet<String> chunksBefore = new HashSet<>();
        chunksBefore.addAll(TestUtils.getChunkNameList(testContext.metadataStore, targetSegmentName));
        chunksBefore.addAll(TestUtils.getChunkNameList(testContext.metadataStore, sourceSegmentName));

        // Concat.
        testContext.chunkedSegmentStorage.seal(h2, null).join();
        testContext.chunkedSegmentStorage.concat(h1, (long) nChunks1 * (long) maxChunkLength, sourceSegmentName, null).join();

        HashSet<String>  chunksAfter = new HashSet<String>();
        chunksBefore.addAll(TestUtils.getChunkNameList(testContext.metadataStore, targetSegmentName));

        // Validate.
        TestUtils.checkSegmentLayout(testContext.metadataStore, targetSegmentName, maxChunkLength, nChunks1 + nChunks2);
        TestUtils.checkSegmentBounds(testContext.metadataStore, targetSegmentName, 0, ((long) nChunks1 + (long) nChunks2) * maxChunkLength);
        TestUtils.checkReadIndexEntries(testContext.chunkedSegmentStorage, testContext.metadataStore, targetSegmentName, 0, ((long) nChunks1 + (long) nChunks2) * maxChunkLength, true);
        TestUtils.checkChunksExistInStorage(testContext.chunkStorage, testContext.metadataStore, targetSegmentName);
        TestUtils.checkGarbageCollectionQueue(testContext.chunkedSegmentStorage, chunksBefore, chunksAfter);
    }

    @Test
    public void testSimpleConcatWithDefrag() throws Exception {
        @Cleanup
        TestContext testContext = getTestContext();
        ((AbstractInMemoryChunkStorage) testContext.chunkStorage).setShouldSupportConcat(true);
        ((AbstractInMemoryChunkStorage) testContext.chunkStorage).setShouldSupportAppend(true);

        for (int maxChunkLength = 1; maxChunkLength <= 3; maxChunkLength++) {
            testSimpleConcat(testContext, maxChunkLength, 1, 1);
            testSimpleConcat(testContext, maxChunkLength, 1, 2);
            testSimpleConcat(testContext, maxChunkLength, 2, 1);
            testSimpleConcat(testContext, maxChunkLength, 2, 2);
            testSimpleConcat(testContext, maxChunkLength, 3, 3);
        }
    }

    private void testBaseConcat(TestContext testContext, long maxRollingLength, long[] targetLayout, long[] sourceLayout, long[] resultLayout) throws Exception {
        val source = testContext.insertMetadata("source", maxRollingLength, 1, sourceLayout);
        val target = testContext.insertMetadata("target", maxRollingLength, 1, targetLayout);
        HashSet<String> chunksBefore = new HashSet<>();
        chunksBefore.addAll(TestUtils.getChunkNameList(testContext.metadataStore, "source"));
        chunksBefore.addAll(TestUtils.getChunkNameList(testContext.metadataStore, "target"));

        // Concat.
        testContext.chunkedSegmentStorage.seal(SegmentStorageHandle.writeHandle("source"), null).join();
        val sourceInfo = testContext.chunkedSegmentStorage.getStreamSegmentInfo("target", null).join();
        val targetInfo = testContext.chunkedSegmentStorage.getStreamSegmentInfo("target", null).join();
        testContext.chunkedSegmentStorage.concat(SegmentStorageHandle.writeHandle("target"),
                targetInfo.getLength(),
                "source",
                null).join();

        // Validate.
        TestUtils.checkSegmentLayout(testContext.metadataStore, "target", resultLayout);
        TestUtils.checkChunksExistInStorage(testContext.chunkStorage, testContext.metadataStore, "target");
        TestUtils.checkSegmentBounds(testContext.metadataStore, "target", 0, Arrays.stream(resultLayout).sum());
        TestUtils.checkReadIndexEntries(testContext.chunkedSegmentStorage, testContext.metadataStore, "target", 0, Arrays.stream(resultLayout).sum(), true);
        HashSet<String>  chunksAfter = new HashSet<>();
        chunksAfter.addAll(TestUtils.getChunkNameList(testContext.metadataStore, "target"));
        TestUtils.checkGarbageCollectionQueue(testContext.chunkedSegmentStorage, chunksBefore, chunksAfter);
        // Cleanup
        testContext.chunkedSegmentStorage.delete(SegmentStorageHandle.writeHandle("target"), null).join();
    }

    /**
     * Test concat with invalid arguments.
     *
     * @throws Exception Exception if any.
     */
    @Test
    public void testConcatInvalidParameters() throws Exception {
        String targetSegmentName = "target";
        String validSourceSegmentName = "validsource";
        String truncatedSource = "truncatedSource";
        String unsealedSourceSegmentName = "unsealedsource";
        @Cleanup
        TestContext testContext = getTestContext();
        // Setup a segment.
        val targetSegment = testContext.insertMetadata(targetSegmentName, 1024, 1, new long[]{25});

        val validSourceSegment = testContext.insertMetadata(validSourceSegmentName, 1024, 1, new long[]{25});
        testContext.chunkedSegmentStorage.seal(SegmentStorageHandle.writeHandle(validSourceSegmentName), null).get();

        val invalidSourceSegment = testContext.insertMetadata(truncatedSource, 1024, 1, new long[]{25});
        testContext.chunkedSegmentStorage.truncate(SegmentStorageHandle.writeHandle(truncatedSource), 1, TIMEOUT).get();
        testContext.chunkedSegmentStorage.seal(SegmentStorageHandle.writeHandle(truncatedSource), null).get();

        val unsealedSourceSegment = testContext.insertMetadata(unsealedSourceSegmentName, 1024, 1, new long[]{25});

        int validStart = 10;
        int validEnd = 25;
        val hWrite = testContext.chunkedSegmentStorage.openWrite(targetSegmentName).get();
        testContext.chunkedSegmentStorage.truncate(hWrite, validStart, TIMEOUT).get();

        val h = testContext.chunkedSegmentStorage.openWrite(targetSegmentName).get();

        // IllegalArgumentException
        AssertExtensions.assertFutureThrows("conact() allowed for invalid parameters",
                testContext.chunkedSegmentStorage.concat(h, -1, validSourceSegmentName, TIMEOUT),
                ex -> ex instanceof IllegalArgumentException);

        AssertExtensions.assertFutureThrows("conact() allowed for invalid parameters",
                testContext.chunkedSegmentStorage.concat(null, validEnd, validSourceSegmentName, TIMEOUT),
                ex -> ex instanceof IllegalArgumentException);

        AssertExtensions.assertFutureThrows("conact() allowed for invalid parameters",
                testContext.chunkedSegmentStorage.concat(h, validEnd, null, TIMEOUT),
                ex -> ex instanceof IllegalArgumentException);

        // BadOffsetException
        AssertExtensions.assertFutureThrows("conact() allowed for invalid parameters",
                testContext.chunkedSegmentStorage.concat(h, validEnd + 1, validSourceSegmentName, TIMEOUT),
                ex -> ex instanceof BadOffsetException);

        AssertExtensions.assertFutureThrows("conact() allowed for invalid parameters",
                testContext.chunkedSegmentStorage.concat(h, validEnd - 1, validSourceSegmentName, TIMEOUT),
                ex -> ex instanceof BadOffsetException);

        AssertExtensions.assertFutureThrows("conact() allowed for invalid parameters",
                testContext.chunkedSegmentStorage.concat(h, 0, validSourceSegmentName, TIMEOUT),
                ex -> ex instanceof BadOffsetException);

        // BadOffsetException
        AssertExtensions.assertFutureThrows("conact() allowed for invalid parameters",
                testContext.chunkedSegmentStorage.concat(h, validEnd + 1, validSourceSegmentName, TIMEOUT),
                ex -> ex instanceof BadOffsetException);

        AssertExtensions.assertFutureThrows("conact() allowed for invalid parameters",
                testContext.chunkedSegmentStorage.concat(h, validEnd - 1, validSourceSegmentName, TIMEOUT),
                ex -> ex instanceof BadOffsetException);

        // Not sealed
        AssertExtensions.assertFutureThrows("conact() allowed for invalid parameters",
                testContext.chunkedSegmentStorage.concat(h, validEnd, unsealedSourceSegmentName, TIMEOUT),
                ex -> ex instanceof IllegalStateException);

        // StreamSegmentTruncatedException
        AssertExtensions.assertFutureThrows("conact() allowed for invalid parameters",
                testContext.chunkedSegmentStorage.concat(h, validEnd, truncatedSource, TIMEOUT),
                ex -> ex instanceof StreamSegmentTruncatedException);

        // StreamSegmentTruncatedException
        AssertExtensions.assertFutureThrows("conact() allowed for invalid parameters",
                testContext.chunkedSegmentStorage.concat(h, validEnd, "nonExistent", TIMEOUT),
                ex -> ex instanceof StreamSegmentNotExistsException);

        // Seal target segment
        testContext.chunkedSegmentStorage.seal(h, TIMEOUT).join();
        AssertExtensions.assertFutureThrows("conact() allowed for invalid parameters",
                testContext.chunkedSegmentStorage.concat(h, 0, truncatedSource, TIMEOUT),
                ex -> ex instanceof StreamSegmentSealedException);

    }

    /**
     * Test write with invalid arguments.
     *
     * @throws Exception Exception if any.
     */
    @Test
    public void testEmptySegment() throws Exception {
        String testSegmentName = "foo";
        String emptySegmentName = "empty";
        String nonEmptySegmentName = "nonempty";
        @Cleanup
        TestContext testContext = getTestContext();
        long endOffset = 25;
        // Setup a segment.
        testContext.insertMetadata(testSegmentName, 1024, 1, new long[]{endOffset});
        testContext.insertMetadata(nonEmptySegmentName, 1024, 1, new long[]{endOffset});

        val hWrite = testContext.chunkedSegmentStorage.openWrite(testSegmentName).get();
        testContext.chunkedSegmentStorage.truncate(hWrite, endOffset, null).get();

        val info = testContext.chunkedSegmentStorage.getStreamSegmentInfo(testSegmentName, TIMEOUT).get();
        Assert.assertEquals(endOffset, info.getStartOffset());
        Assert.assertEquals(info.getLength(), info.getStartOffset());

        val hTarget = testContext.chunkedSegmentStorage.openWrite(testSegmentName).get();
        testContext.chunkedSegmentStorage.truncate(hTarget, endOffset, null).get();
        testContext.chunkedSegmentStorage.truncate(hTarget, endOffset, null).get();

        byte[] bytes = new byte[0];

        // Read should fail
        AssertExtensions.assertFutureThrows(
                "read succeeded on invalid offset.",
                testContext.chunkedSegmentStorage.read(hTarget, endOffset, bytes, 0, 0, TIMEOUT),
                ex -> ex instanceof IllegalArgumentException);

        testContext.chunkedSegmentStorage.write(hTarget, endOffset, new ByteArrayInputStream(bytes), 0, TIMEOUT).join();
        val info2 = testContext.chunkedSegmentStorage.getStreamSegmentInfo(testSegmentName, TIMEOUT).get();
        Assert.assertEquals(endOffset, info2.getStartOffset());
        Assert.assertEquals(info2.getLength(), info2.getStartOffset());

        // Create an empty segment and concat it
        val hSource = testContext.chunkedSegmentStorage.create(emptySegmentName, TIMEOUT).get();
        val infoEmpty = testContext.chunkedSegmentStorage.getStreamSegmentInfo(emptySegmentName, TIMEOUT).get();
        Assert.assertEquals(0, infoEmpty.getStartOffset());
        Assert.assertEquals(infoEmpty.getLength(), infoEmpty.getStartOffset());
        testContext.chunkedSegmentStorage.seal(hSource, TIMEOUT).get();

        testContext.chunkedSegmentStorage.concat(hTarget, endOffset, emptySegmentName, TIMEOUT).get();

        // Now concat non-empty
        testContext.chunkedSegmentStorage.seal(SegmentStorageHandle.writeHandle(nonEmptySegmentName), TIMEOUT).get();
        testContext.chunkedSegmentStorage.concat(hTarget, endOffset, nonEmptySegmentName, TIMEOUT).get();
        val info4 = testContext.chunkedSegmentStorage.getStreamSegmentInfo(testSegmentName, TIMEOUT).get();
        Assert.assertEquals(endOffset + endOffset, info4.getLength());
        Assert.assertEquals(endOffset, info4.getStartOffset());
    }

    @Test
    public void testBasicConcatWithDefrag() throws Exception {
        @Cleanup
        TestContext testContext = getTestContext(ChunkedSegmentStorageConfig.DEFAULT_CONFIG.toBuilder().indexBlockSize(3).build());
        ((AbstractInMemoryChunkStorage) testContext.chunkStorage).setShouldSupportAppend(true);
        ((AbstractInMemoryChunkStorage) testContext.chunkStorage).setShouldSupportConcat(true);

        // Populate segments
        val sourceLayout = new long[]{1, 2, 3, 4, 5};
        val targetLayout = new long[]{10};
        val resultLayout = new long[]{25};
        int maxRollingLength = 1024;

        testBaseConcat(testContext, maxRollingLength,
                targetLayout, sourceLayout,
                resultLayout);
        return;
    }

    @Test
    public void testBaseConcatWithDefragWithMinMaxLimits() throws Exception {
        // Set limits.
        val maxRollingSize = 30;
        ChunkedSegmentStorageConfig config = ChunkedSegmentStorageConfig.DEFAULT_CONFIG.toBuilder()
                .maxSizeLimitForConcat(20)
                .minSizeLimitForConcat(10)
                .build();
        @Cleanup
        TestContext testContext = getTestContext(config);
        ((AbstractInMemoryChunkStorage) testContext.chunkStorage).setShouldSupportConcat(true);

        // no-op.
        testBaseConcat(testContext, maxRollingSize,
                new long[]{1},
                new long[]{21, 21, 21},
                new long[]{1, 21, 21, 21});

        // no-op - max rollover size.
        testBaseConcat(testContext, maxRollingSize,
                new long[]{30},
                new long[]{29, 2},
                new long[]{30, 29, 2});
        // no-op - max rollover size.
        testBaseConcat(testContext, maxRollingSize,
                new long[]{30},
                new long[]{1, 2, 3, 4},
                new long[]{30, 10});

        // small chunks followed by normal chunks.
        testBaseConcat(testContext, maxRollingSize,
                new long[]{10},
                new long[]{1, 1, 1, 3, 1, 1, 3, 1, 3},
                new long[]{25});

        // normal chunks followed by small chunks.
        testBaseConcat(testContext, maxRollingSize,
                new long[]{10},
                new long[]{3, 1, 1, 1, 3, 1, 1, 3, 1},
                new long[]{25});

        // consecutive normal.
        testBaseConcat(testContext, maxRollingSize,
                new long[]{10},
                new long[]{1, 3, 3, 3, 1, 2, 2},
                new long[]{25});

        testBaseConcat(testContext, maxRollingSize,
                new long[]{10},
                new long[]{5, 5, 5},
                new long[]{25});

        // all small chunks.
        testBaseConcat(testContext, maxRollingSize,
                new long[]{10},
                new long[]{2, 2, 2, 2, 2, 2, 2, 1},
                new long[]{25});

        testBaseConcat(testContext, maxRollingSize,
                new long[]{10},
                new long[]{12, 3},
                new long[]{25});

        testBaseConcat(testContext, maxRollingSize,
                new long[]{10},
                new long[]{13, 2},
                new long[]{25});

        // First chunk is greater than max concat size
        testBaseConcat(testContext, maxRollingSize,
                new long[]{13},
                new long[]{11, 1},
                new long[]{25});

        // First chunk is greater than max concat size
        testBaseConcat(testContext, maxRollingSize,
                new long[]{13},
                new long[]{10, 2},
                new long[]{25});
    }

    @Test
    public void testBaseConcatWithDefragWithMinMaxLimitsNoAppends() throws Exception {
        // Set limits.
        val maxRollingSize = 30;
        ChunkedSegmentStorageConfig config = ChunkedSegmentStorageConfig.DEFAULT_CONFIG.toBuilder()
                .maxSizeLimitForConcat(20)
                .minSizeLimitForConcat(10)
                .appendEnabled(false)
                .build();
        @Cleanup
        TestContext testContext = getTestContext(config);
        ((AbstractInMemoryChunkStorage) testContext.chunkStorage).setShouldSupportConcat(true);

        // Normal case.
        testBaseConcat(testContext, maxRollingSize,
                new long[]{11},
                new long[]{12},
                new long[]{23});

        // Bigger than max allowed.
        testBaseConcat(testContext, maxRollingSize,
                new long[]{10},
                new long[]{20},
                new long[]{10, 20});

        // Target is bigger than max allowed after first concat.
        testBaseConcat(testContext, maxRollingSize,
                new long[]{11},
                new long[]{12, 13},
                new long[]{23, 13});

        // One of the chunks in the middle is smaller than min size allowed.
        testBaseConcat(testContext, maxRollingSize,
                new long[]{11},
                new long[]{12, 5, 13},
                new long[]{23, 5, 13});

        // All chunks are smaller, resultant chunk gets bigger than max size allowed.
        testBaseConcat(testContext, maxRollingSize,
                new long[]{11},
                new long[]{2, 2, 2, 2, 2, 2},
                new long[]{21, 2});

        // Chunks are already at max rolling size.
        testBaseConcat(testContext, maxRollingSize,
                new long[]{30},
                new long[]{2, 30, 2, 30, 2, 30},
                new long[]{30, 2, 30, 2, 30, 2, 30});

        // Test max rollover size.
        testBaseConcat(testContext, maxRollingSize,
                new long[]{11},
                new long[]{9, 10},
                new long[]{30});

        // Test max rollover size.
        testBaseConcat(testContext, maxRollingSize,
                new long[]{20},
                new long[]{10, 10},
                new long[]{30, 10});
    }

    /**
     * Test Concat after repeated failure when concat using append mode is on.
     *
     * @throws Exception Exception if any.
     */
    @Test
    public void testConcatUsingAppendsAfterWriteFailure() throws Exception {
        long maxRollingSize = 20;
        // Last chunk of target in these tests always has garbage at end which can not be overwritten.
        testConcatUsingAppendsAfterWriteFailure(maxRollingSize,
                new long[] {5},
                new long[] {1, 2, 3, 4},
                new int[] {},
                new long[] {5, 10},
                15);

        // First chunk in source has garbage at the end.
        testConcatUsingAppendsAfterWriteFailure(maxRollingSize,
                new long[] {5},
                new long[] {1, 2, 3, 4},
                new int[]  {0}, // add garbage to these chunks
                new long[] {5, 1, 9},
                15);

        // First two chunk in source has garbage at the end.
        testConcatUsingAppendsAfterWriteFailure(maxRollingSize,
                new long[] {5},
                new long[] {1, 2, 3, 4},
                new int[]  {0, 1},  // add garbage to these chunks
                new long[] {5, 1, 2, 7},
                15);

        // First three chunks in source has garbage at the end.
        testConcatUsingAppendsAfterWriteFailure(maxRollingSize,
                new long[] {5},
                new long[] {1, 2, 3, 4},
                new int[]  {0, 1, 2},  // add garbage to these chunks
                new long[] {5, 1, 2, 3, 4},
                15);

        // All chunks in source has garbage at the end.
        testConcatUsingAppendsAfterWriteFailure(maxRollingSize,
                new long[] {5},
                new long[] {1, 2, 3, 4},
                new int[]  {0, 1, 2, 3},  // add garbage to these chunks
                new long[] {5, 1, 2, 3, 4},
                15);
    }

    private void testConcatUsingAppendsAfterWriteFailure(long maxRollingSize,
                                                         long[] targetLayoutBefore,
                                                         long[] sourceLayout,
                                                         int[] chunksWithGarbageIndex,
                                                         long[] targetLayoutAfter,
                                                         long expectedLength) throws Exception {
        String targetSegmentName = "target";
        String sourceSegmentName = "source";
        SegmentRollingPolicy policy = new SegmentRollingPolicy(maxRollingSize); // Force rollover after every 20 byte.
        ChunkedSegmentStorageConfig config = ChunkedSegmentStorageConfig.DEFAULT_CONFIG.toBuilder()
                .maxSizeLimitForConcat(100)
                .minSizeLimitForConcat(100)
                .indexBlockSize(3)
                .build();

        @Cleanup
        TestContext testContext = getTestContext(config);
        ((AbstractInMemoryChunkStorage) testContext.chunkStorage).setShouldSupportConcat(true);

        // Create target
        testContext.insertMetadata(targetSegmentName, maxRollingSize, 1, targetLayoutBefore);

        // Create source
        testContext.insertMetadata(sourceSegmentName, maxRollingSize, 1, sourceLayout);
        val hSource = testContext.chunkedSegmentStorage.openWrite(sourceSegmentName).get();
        testContext.chunkedSegmentStorage.seal(hSource, null).get();

        // Add some garbage data at the end of last chunk
        val lastChunkMetadata = TestUtils.getChunkMetadata(testContext.metadataStore,
                TestUtils.getSegmentMetadata(testContext.metadataStore, targetSegmentName).getLastChunk());
        testContext.chunkStorage.write(ChunkHandle.writeHandle(lastChunkMetadata.getName()), lastChunkMetadata.getLength(), 1, new ByteArrayInputStream(new byte[1])).join();

        // Write some garbage at the end.
        val sourceList = TestUtils.getChunkList(testContext.metadataStore, sourceSegmentName);
        for (int i : chunksWithGarbageIndex) {
            // Append some data to the last chunk to simulate partial write during failure
            val chunkMetadata = TestUtils.getChunkMetadata(testContext.metadataStore, sourceList.get(i).getName());
            testContext.chunkStorage.write(ChunkHandle.writeHandle(chunkMetadata.getName()), chunkMetadata.getLength(), 1, new ByteArrayInputStream(new byte[1])).join();
        }
        val hTarget = testContext.chunkedSegmentStorage.openWrite(targetSegmentName).get();
        val concatAt = Arrays.stream(targetLayoutBefore).sum();
        testContext.chunkedSegmentStorage.concat(hTarget, concatAt, sourceSegmentName, null).join();
        val list = TestUtils.getChunkList(testContext.metadataStore, targetSegmentName);
        checkDataRead(targetSegmentName, testContext, 0, expectedLength);
        TestUtils.checkSegmentLayout(testContext.metadataStore, targetSegmentName, targetLayoutAfter);
        TestUtils.checkSegmentBounds(testContext.metadataStore, targetSegmentName, 0, expectedLength);
        TestUtils.checkReadIndexEntries(testContext.chunkedSegmentStorage, testContext.metadataStore, targetSegmentName, 0, expectedLength, true);
        TestUtils.checkChunksExistInStorage(testContext.chunkStorage, testContext.metadataStore, targetSegmentName);
    }

    @Test
    public void testBaseConcatWithDefrag() throws Exception {
        @Cleanup
        TestContext testContext = getTestContext(ChunkedSegmentStorageConfig.DEFAULT_CONFIG.toBuilder().indexBlockSize(3).build());
        ((AbstractInMemoryChunkStorage) testContext.chunkStorage).setShouldSupportConcat(true);

        // Populate segments
        testBaseConcat(testContext, 1024,
                new long[]{10},
                new long[]{1, 2, 3, 4, 5},
                new long[]{25});

        // Populate segments
        testBaseConcat(testContext, 1024,
                new long[]{1, 2, 3, 4, 5},
                new long[]{10},
                new long[]{1, 2, 3, 4, 15});

        // Populate segments
        testBaseConcat(testContext, 1024,
                new long[]{1, 2},
                new long[]{3, 4, 5, 6, 7},
                new long[]{1, 27});

        // Only one object
        testBaseConcat(testContext, 1024,
                new long[]{10},
                new long[]{15},
                new long[]{25});
    }

    @Test
    public void testSimpleTruncate() throws Exception {
        testTruncate(1, 5, 10, 5, 10);
    }

    /**
     * Test truncate with invalid arguments.
     *
     * @throws Exception Exception if any.
     */
    @Test
    public void testTruncateInvalidParameters() throws Exception {
        String testSegmentName = "foo";
        @Cleanup
        TestContext testContext = getTestContext(ChunkedSegmentStorageConfig.DEFAULT_CONFIG.toBuilder().indexBlockSize(3).build());
        // Setup a segment.
        val segment = testContext.insertMetadata(testSegmentName, 1024, 1, new long[]{25});

        int validStart = 10;
        int validEnd = 25;
        val h = testContext.chunkedSegmentStorage.openWrite(testSegmentName).get();
        testContext.chunkedSegmentStorage.truncate(h, validStart, null).get();

        // Invalid parameters
        AssertExtensions.assertFutureThrows("truncate() allowed for invalid parameters",
                testContext.chunkedSegmentStorage.truncate(h, -1, TIMEOUT),
                ex -> ex instanceof IllegalArgumentException);

        AssertExtensions.assertFutureThrows("truncate() allowed for invalid parameters",
                testContext.chunkedSegmentStorage.truncate(null, 11, TIMEOUT),
                ex -> ex instanceof IllegalArgumentException);

        AssertExtensions.assertFutureThrows("truncate() allowed for invalid parameters",
                testContext.chunkedSegmentStorage.truncate(SegmentStorageHandle.readHandle(testSegmentName), 11, TIMEOUT),
                ex -> ex instanceof IllegalArgumentException);

        AssertExtensions.assertFutureThrows("truncate() allowed for invalid parameters",
                testContext.chunkedSegmentStorage.truncate(h, validEnd + 1, TIMEOUT),
                ex -> ex instanceof IllegalArgumentException);

    }

    @Test
    public void testTruncateNoOpTruncateOffset() throws Exception {
        String testSegmentName = "foo";
        @Cleanup
        TestContext testContext = getTestContext(ChunkedSegmentStorageConfig.DEFAULT_CONFIG.toBuilder().indexBlockSize(3).build());
        // Setup a segment.
        val segment = testContext.insertMetadata(testSegmentName, 1024, 1, new long[]{25});

        int validStart = 10;
        int validEnd = 25;
        val h = testContext.chunkedSegmentStorage.openWrite(testSegmentName).get();
        testContext.chunkedSegmentStorage.truncate(h, validStart, null).get();
        TestUtils.checkReadIndexEntries(testContext.chunkedSegmentStorage, testContext.metadataStore, testSegmentName, validStart, validEnd, true);

        // Test truncate offset < start offset
        testContext.chunkedSegmentStorage.truncate(h, validStart - 1, TIMEOUT).join();
        TestUtils.checkSegmentBounds(testContext.metadataStore, testSegmentName, validStart, validEnd);
        TestUtils.checkReadIndexEntries(testContext.chunkedSegmentStorage, testContext.metadataStore, testSegmentName, validStart, validEnd, true);

        // Test truncate offset == start offset
        testContext.chunkedSegmentStorage.truncate(h, validStart, TIMEOUT).join();
        TestUtils.checkSegmentBounds(testContext.metadataStore, testSegmentName, validStart, validEnd);
        TestUtils.checkReadIndexEntries(testContext.chunkedSegmentStorage, testContext.metadataStore, testSegmentName, validStart, validEnd, true);
    }

    @Test
    public void testRepeatedTruncates() throws Exception {
        val config = ChunkedSegmentStorageConfig.DEFAULT_CONFIG.toBuilder().indexBlockSize(4).build();
        testRepeatedTruncates(config, 1, 3);
        testRepeatedTruncates(config, 3, 1);
        testRepeatedTruncates(config, 2, 3);
        testRepeatedTruncates(config, 3, 2);
        testRepeatedTruncates(config, 3, 3);

    }

    private void testRepeatedTruncates(ChunkedSegmentStorageConfig config, long maxChunkLength, int numberOfChunks) throws Exception {
        @Cleanup
        TestContext testContext = getTestContext(config);
        String testSegmentName = "testSegmentName";

        // Populate segment.
        val expectedLength = Math.toIntExact(maxChunkLength * numberOfChunks);
        val h1 = populateSegment(testContext, testSegmentName, maxChunkLength, numberOfChunks);
        byte[] buffer = new byte[expectedLength];

        // Perform series of truncates.
        for (int truncateAt = 0; truncateAt < expectedLength; truncateAt++) {
            HashSet<String> chunksBefore = new HashSet<>();
            chunksBefore.addAll(TestUtils.getChunkNameList(testContext.metadataStore, testSegmentName));

            testContext.chunkedSegmentStorage.truncate(h1, truncateAt, null).join();
            TestUtils.checkSegmentBounds(testContext.metadataStore, testSegmentName, truncateAt, expectedLength);
            val expectedChunkLengths = calculateExpectedChunkLengths(config, maxChunkLength, truncateAt, expectedLength);
            TestUtils.checkSegmentLayout(testContext.metadataStore, testSegmentName, expectedChunkLengths);
            TestUtils.checkReadIndexEntries(testContext.chunkedSegmentStorage, testContext.metadataStore, testSegmentName, truncateAt, expectedLength, true);
            TestUtils.checkChunksExistInStorage(testContext.chunkStorage, testContext.metadataStore, testSegmentName);
            HashSet<String>  chunksAfter = new HashSet<>();
            chunksAfter.addAll(TestUtils.getChunkNameList(testContext.metadataStore, testSegmentName));
            TestUtils.checkGarbageCollectionQueue(testContext.chunkedSegmentStorage, chunksBefore, chunksAfter);

            val metadata = TestUtils.getSegmentMetadata(testContext.metadataStore, testSegmentName);
            // length doesn't change.
            Assert.assertEquals(expectedLength, metadata.getLength());
            // start offset should match i.
            Assert.assertEquals(truncateAt, metadata.getStartOffset());
            // Check first chunk start offset.
            if (metadata.getFirstChunkStartOffset() % maxChunkLength == 0) {
                Assert.assertEquals(maxChunkLength * (numberOfChunks - expectedChunkLengths.length), metadata.getFirstChunkStartOffset());
            } else {
                val threshold = config.getMinPercentForTruncateRelocation() * maxChunkLength / 100;
                Assert.assertEquals(maxChunkLength * (numberOfChunks - expectedChunkLengths.length) + threshold, metadata.getFirstChunkStartOffset());
            }

            // try to read some bytes.
            val bytesRead = testContext.chunkedSegmentStorage.read(h1, truncateAt, buffer, 0, buffer.length - truncateAt, null).get().intValue();
            Assert.assertEquals(buffer.length - truncateAt, bytesRead);
            if (truncateAt > 0) {
                AssertExtensions.assertFutureThrows(
                        "read succeeded on missing segment.",
                        testContext.chunkedSegmentStorage.read(h1, truncateAt - 1, buffer, 0, buffer.length - truncateAt, null),
                        ex -> ex instanceof StreamSegmentTruncatedException);
            }
        }
    }

    @Test
    public void testRepeatedTruncatesOnLargeChunkVaryingSizes() throws Exception {
        @Cleanup
        TestContext testContext = getTestContext();
        String testSegmentName = "testSegmentName";
        // Set up.
        val h1 = populateSegment(testContext, testSegmentName, 10, 1);
        byte[] buffer = new byte[10];

        int truncateAt = 0;
        for (int i = 0; i < 4; i++) {
            HashSet<String> chunksBefore = new HashSet<>();
            chunksBefore.addAll(TestUtils.getChunkNameList(testContext.metadataStore, testSegmentName));

            testContext.chunkedSegmentStorage.truncate(h1, truncateAt, null).join();

            // Check layout.
            TestUtils.checkSegmentLayout(testContext.metadataStore, testSegmentName, new long[]{10});
            TestUtils.checkChunksExistInStorage(testContext.chunkStorage, testContext.metadataStore, testSegmentName);
            HashSet<String>  chunksAfter = new HashSet<>();
            chunksAfter.addAll(TestUtils.getChunkNameList(testContext.metadataStore, testSegmentName));
            TestUtils.checkGarbageCollectionQueue(testContext.chunkedSegmentStorage, chunksBefore, chunksAfter);

            // Validate.
            val metadata = TestUtils.getSegmentMetadata(testContext.metadataStore, testSegmentName);
            Assert.assertEquals(10, metadata.getLength());
            Assert.assertEquals(truncateAt, metadata.getStartOffset());
            Assert.assertEquals(0, metadata.getFirstChunkStartOffset());

            // validate read.
            val bytesRead = testContext.chunkedSegmentStorage.read(h1, truncateAt, buffer, 0, 10 - truncateAt, null).get().intValue();
            Assert.assertEquals(10 - truncateAt, bytesRead);
            truncateAt += i;
        }
    }

    @Test
    public void testRepeatedTruncatesOnLargeChunk() throws Exception {
        @Cleanup
        TestContext testContext = getTestContext();
        String testSegmentName = "testSegmentName";
        // Populate.
        val h1 = populateSegment(testContext, testSegmentName, 10, 1);
        byte[] buffer = new byte[10];
        for (int truncateAt = 0; truncateAt < 9; truncateAt++) {
            HashSet<String> chunksBefore = new HashSet<>();
            chunksBefore.addAll(TestUtils.getChunkNameList(testContext.metadataStore, testSegmentName));
            testContext.chunkedSegmentStorage.truncate(h1, truncateAt, null).join();

            // Check layout.
            TestUtils.checkSegmentLayout(testContext.metadataStore, testSegmentName, new long[]{10});
            TestUtils.checkChunksExistInStorage(testContext.chunkStorage, testContext.metadataStore, testSegmentName);

            // Validate info
            val metadata = TestUtils.getSegmentMetadata(testContext.metadataStore, testSegmentName);
            Assert.assertEquals(10, metadata.getLength());
            Assert.assertEquals(truncateAt, metadata.getStartOffset());
            Assert.assertEquals(0, metadata.getFirstChunkStartOffset());
            TestUtils.checkChunksExistInStorage(testContext.chunkStorage, testContext.metadataStore, testSegmentName);
            HashSet<String>  chunksAfter = new HashSet<>();
            chunksAfter.addAll(TestUtils.getChunkNameList(testContext.metadataStore, testSegmentName));
            TestUtils.checkGarbageCollectionQueue(testContext.chunkedSegmentStorage, chunksBefore, chunksAfter);

            // Validate read.
            val bytesRead = testContext.chunkedSegmentStorage.read(h1, truncateAt, buffer, 0, 10 - truncateAt, null).get().intValue();
            Assert.assertEquals(10 - truncateAt, bytesRead);
        }
    }

    @Test
    public void testRepeatedTruncatesAtFullLength() throws Exception {
        @Cleanup
        TestContext testContext = getTestContext();
        String testSegmentName = "testSegmentName";
        SegmentRollingPolicy policy = new SegmentRollingPolicy(2);
        // create.
        val h1 = testContext.chunkedSegmentStorage.create(testSegmentName, policy, null).get();
        long expectedLength = 0;
        for (int i = 1; i < 5; i++) {
            val info1 = testContext.chunkedSegmentStorage.getStreamSegmentInfo(testSegmentName, null).get();
            Assert.assertEquals(expectedLength, info1.getLength());
            Assert.assertEquals(info1.getLength(), info1.getStartOffset());

            // Write some data.
            byte[] buffer = new byte[i];
            testContext.chunkedSegmentStorage.write(h1, info1.getStartOffset(), new ByteArrayInputStream(buffer), buffer.length, null).join();
            val info2 = testContext.chunkedSegmentStorage.getStreamSegmentInfo(testSegmentName, null).get();
            expectedLength += i;
            Assert.assertEquals(expectedLength, info2.getLength());
            HashSet<String> chunksBefore = new HashSet<>();
            chunksBefore.addAll(TestUtils.getChunkNameList(testContext.metadataStore, testSegmentName));

            // Now truncate
            testContext.chunkedSegmentStorage.truncate(h1, info2.getLength(), null).join();

            // Validate info
            val metadata = TestUtils.getSegmentMetadata(testContext.metadataStore, testSegmentName);
            Assert.assertEquals(expectedLength, metadata.getLength());
            Assert.assertEquals(expectedLength, metadata.getStartOffset());
            Assert.assertEquals(expectedLength, metadata.getFirstChunkStartOffset());
            Assert.assertEquals(expectedLength, metadata.getLastChunkStartOffset());
            Assert.assertEquals(null, metadata.getLastChunk());
            Assert.assertEquals(null, metadata.getFirstChunk());
            TestUtils.checkChunksExistInStorage(testContext.chunkStorage, testContext.metadataStore, testSegmentName);
            HashSet<String>  chunksAfter = new HashSet<>();
            chunksAfter.addAll(TestUtils.getChunkNameList(testContext.metadataStore, testSegmentName));
            TestUtils.checkGarbageCollectionQueue(testContext.chunkedSegmentStorage, chunksBefore, chunksAfter);

            // Validate Exceptions.
            val expectedLength2 = expectedLength;
            val h = testContext.chunkedSegmentStorage.openRead(testSegmentName).get();
            AssertExtensions.assertFutureThrows(
                    "read succeeded on invalid offset.",
                    testContext.chunkedSegmentStorage.read(h, expectedLength - 1, new byte[1], 0, 1, null),
                    ex -> ex instanceof StreamSegmentTruncatedException && ((StreamSegmentTruncatedException) ex).getStartOffset() == expectedLength2);
            AssertExtensions.assertFutureThrows(
                    "read succeeded on invalid offset.",
                    testContext.chunkedSegmentStorage.read(h, expectedLength, new byte[1], 0, 1, null),
                    ex -> ex instanceof IllegalArgumentException);
        }
    }

    @Test
    public void testTruncateVariousOffsets() throws Exception {
        long maxChunkSize = 3;
        int numberOfChunks = 4;
        for (int i = 0; i < numberOfChunks; i++) {
            for (int j = 0; j < maxChunkSize; j++) {
                val truncateAt = i * maxChunkSize + j;
                testTruncate(maxChunkSize, truncateAt, numberOfChunks, numberOfChunks - i, maxChunkSize * numberOfChunks);
            }
        }
    }

    @Test
    public void testBaseTruncate() throws Exception {
        testTruncate(1, 1, 2, 1, 2);
        testTruncate(1, 2, 4, 2, 4);

        testTruncate(3, 1, 2, 2, 6);
        testTruncate(3, 3, 4, 3, 12);
    }

    @Test
    public void testBaseRelocatingTruncate() throws Exception {
        val config = ChunkedSegmentStorageConfig.DEFAULT_CONFIG.toBuilder()
                .indexBlockSize(3)
                .relocateOnTruncateEnabled(true)
                .minSizeForTruncateRelocationInbytes(10)
                .minPercentForTruncateRelocation(80)
                .build();
        val numberOfChunks = 3;
        val maxChunkSize = 20;
        val threshold = 16;
        testRelocatingTruncate(config, numberOfChunks, maxChunkSize, threshold);
    }

    @Test
    public void testRelocatingTruncateHalfEmpty() throws Exception {
        val config = ChunkedSegmentStorageConfig.DEFAULT_CONFIG.toBuilder()
                .indexBlockSize(3)
                .relocateOnTruncateEnabled(true)
                .minSizeForTruncateRelocationInbytes(1)
                .minPercentForTruncateRelocation(50)
                .build();
        for (int threshold = 16; threshold > 2; threshold /= 2) {
            testRelocatingTruncate(config, 1, threshold, threshold / 2);
        }
    }

    @Test
    public void testMultipleRelocatingTruncate() throws Exception {
        // Force multiple relocation every time relocating half chunk
        val config = ChunkedSegmentStorageConfig.DEFAULT_CONFIG.toBuilder()
                .indexBlockSize(3)
                .relocateOnTruncateEnabled(true)
                .minSizeForTruncateRelocationInbytes(1)
                .minPercentForTruncateRelocation(50)
                .build();

        @Cleanup
        TestContext testContext = getTestContext(config);
        String testSegmentName = "testSegmentName";
        int maxChunkLength = 32;
        int truncateAt = 0;
        // Populate
        val h1 = populateSegment(testContext, testSegmentName, maxChunkLength, 1);

        for (int threshold = maxChunkLength; threshold > 2; threshold /= 2) {
            truncateAt += threshold / 2;
            testTruncate(testContext, testSegmentName, maxChunkLength, truncateAt, 1, maxChunkLength, threshold / 2);
        }
    }

    private void testRelocatingTruncate(ChunkedSegmentStorageConfig config, int numberOfChunks, long maxChunkSize, int threshold) throws Exception {
        for (int i = 0; i < numberOfChunks; i++) {
            testTruncate(config, maxChunkSize, i * maxChunkSize, numberOfChunks, numberOfChunks - i, maxChunkSize * numberOfChunks, maxChunkSize);
            testTruncate(config, maxChunkSize, i * maxChunkSize + threshold - 1, numberOfChunks, numberOfChunks - i, maxChunkSize * numberOfChunks, maxChunkSize);
            for (int j = threshold; j < maxChunkSize; j++) {
                testTruncate(config, maxChunkSize, i * maxChunkSize + j, numberOfChunks, numberOfChunks - i, maxChunkSize * numberOfChunks, maxChunkSize - j);
            }
        }
    }

    @Test
    public void testRepeatedTruncateWithRelocation() throws Exception {
        val config = ChunkedSegmentStorageConfig.DEFAULT_CONFIG.toBuilder()
                .indexBlockSize(3)
                .relocateOnTruncateEnabled(true)
                .minSizeForTruncateRelocationInbytes(5)
                .minPercentForTruncateRelocation(80)
                .build();
        testRepeatedTruncates(config, 10, 1);
        testRepeatedTruncates(config, 10, 2);
        testRepeatedTruncates(config, 10, 3);
    }

    private void testTruncate(long maxChunkLength, long truncateAt, int chunksCountBefore, int chunksCountAfter, long expectedLength) throws Exception {
        testTruncate(ChunkedSegmentStorageConfig.DEFAULT_CONFIG.toBuilder().indexBlockSize(3).build(), maxChunkLength, truncateAt, chunksCountBefore, chunksCountAfter, expectedLength, maxChunkLength);
    }

    private void testTruncate(ChunkedSegmentStorageConfig config, long maxChunkLength, long truncateAt, int chunksCountBefore, int chunksCountAfter, long expectedLength, long expectedFirstChunkLength) throws Exception {
        @Cleanup
        TestContext testContext = getTestContext(config);
        String testSegmentName = "testSegmentName";
        // Populate
        val h1 = populateSegment(testContext, testSegmentName, maxChunkLength, chunksCountBefore);
        testTruncate(testContext, testSegmentName, maxChunkLength, truncateAt, chunksCountAfter, expectedLength, expectedFirstChunkLength);
    }

    private void testTruncate(TestContext testContext, String testSegmentName, long maxChunkLength, long truncateAt, int chunksCountAfter, long expectedLength, long expectedFirstChunkLength) throws Exception {
        HashSet<String> chunksBefore = new HashSet<>();
        chunksBefore.addAll(TestUtils.getChunkNameList(testContext.metadataStore, testSegmentName));

        // Perform truncate.
        testContext.chunkedSegmentStorage.truncate(SegmentStorageHandle.writeHandle(testSegmentName), truncateAt, null).join();

        // Check layout.
        long[] expectedLengths = calculateExpectedChunkLengths(maxChunkLength, chunksCountAfter, expectedFirstChunkLength);
        TestUtils.checkSegmentLayout(testContext.metadataStore, testSegmentName, expectedLengths);
        TestUtils.checkSegmentBounds(testContext.metadataStore, testSegmentName, truncateAt, expectedLength);
        TestUtils.checkReadIndexEntries(testContext.chunkedSegmentStorage, testContext.metadataStore, testSegmentName, truncateAt, expectedLength, true);
        TestUtils.checkChunksExistInStorage(testContext.chunkStorage, testContext.metadataStore, testSegmentName);
        HashSet<String>  chunksAfter = new HashSet<>();
        chunksAfter.addAll(TestUtils.getChunkNameList(testContext.metadataStore, testSegmentName));
        TestUtils.checkGarbageCollectionQueue(testContext.chunkedSegmentStorage, chunksBefore, chunksAfter);
    }

    private long[] calculateExpectedChunkLengths(long maxChunkLength, int chunksCountAfter, long expectedFirstChunkLength) {
        long[] expectedLengths = new long[chunksCountAfter];
        Arrays.fill(expectedLengths, maxChunkLength);
        expectedLengths[0] = expectedFirstChunkLength;
        return expectedLengths;
    }

    private long[] calculateExpectedChunkLengths(ChunkedSegmentStorageConfig config, long maxChunkLength, long startOffset, long length ) {
        val chunkCount = Math.toIntExact(length / maxChunkLength - startOffset / maxChunkLength); // Note two independent int divisions.
        long[] expectedLengths = new long[chunkCount];
        Arrays.fill(expectedLengths, maxChunkLength);
        if (config.isRelocateOnTruncateEnabled() && maxChunkLength > config.getMinSizeForTruncateRelocationInbytes()) {
            val threshold = config.getMinPercentForTruncateRelocation() * maxChunkLength / 100;
            val offset = startOffset % maxChunkLength;
            expectedLengths[0] = offset >= threshold ? maxChunkLength - threshold : maxChunkLength;
        }
        return expectedLengths;
    }

    /**
     * Test read and write with multiple failovers.
     *
     * @throws Exception Exception if any.
     */
    @Test
    public void testReadWriteWithMultipleFailovers() throws Exception {
        @Cleanup
        CleanupHelper cleanupHelper = new CleanupHelper();
        String testSegmentName = "foo";
        TestContext testContext = getTestContext();
        cleanupHelper.add(testContext);
        // Create
        testContext.chunkedSegmentStorage.create(testSegmentName, null).get();

        // Write some data.
        long writeAt = 0;
        long epoch = CONTAINER_ID;
        ArrayList<Long> lengths = new ArrayList<>();
        for (int i = 1; i < 5; i++) {
            // Create a new test context and initialize with new epoch.
            val hWrite = testContext.chunkedSegmentStorage.openWrite(testSegmentName).get();
            testContext.chunkedSegmentStorage.write(hWrite, writeAt, new ByteArrayInputStream(new byte[i]), i, null).join();
            writeAt += i;
            lengths.add((long) i);

            // Read in same epoch.
            checkDataRead(testSegmentName, testContext, 0, writeAt);

            TestUtils.checkSegmentLayout(testContext.metadataStore, testSegmentName, Longs.toArray(lengths));

            // Fork the context.
            val oldTestCotext = testContext;
            testContext = oldTestCotext.fork(epoch++);
            cleanupHelper.add(testContext);

            TestUtils.checkSegmentLayout(testContext.metadataStore, testSegmentName, Longs.toArray(lengths));

            // Fence out old store.
            oldTestCotext.metadataStore.markFenced();

            // Read in new epoch.
            checkDataRead(testSegmentName, testContext, 0, writeAt);
        }

        int total = 10;

        // Create a new test context and initialize with new epoch.
        testContext = testContext.fork(epoch++);
        cleanupHelper.add(testContext);

        checkDataRead(testSegmentName, testContext, 0, total);
    }

    /**
     * Test read and write with multiple failovers.
     *
     * @throws Exception Exception if any.
     */
    @Test
    public void testReadWriteWithMultipleFailoversWithGarbage() throws Exception {
        @Cleanup
        CleanupHelper cleanupHelper = new CleanupHelper();
        String testSegmentName = "foo";
        @Cleanup
        TestContext testContext = getTestContext();
        cleanupHelper.add(testContext);

        // Create
        testContext.chunkedSegmentStorage.create(testSegmentName, null).get();

        // Write some data.
        long writeAt = 0;
        long epoch = CONTAINER_ID;
        SegmentHandle hWrite = testContext.chunkedSegmentStorage.openWrite(testSegmentName).get();
        ArrayList<Long> lengths = new ArrayList<>();
        for (int i = 1; i < 5; i++) {
            // Create a new test context and initialize with new epoch.
            testContext.chunkedSegmentStorage.write(hWrite, writeAt, new ByteArrayInputStream(new byte[i]), i, null).join();
            writeAt += i;
            lengths.add((long) i);

            // Read in same epoch.
            checkDataRead(testSegmentName, testContext, 0, writeAt);
            val lengthsArray = Longs.toArray(lengths);
            TestUtils.checkSegmentLayout(testContext.metadataStore, testSegmentName, lengthsArray);
            TestUtils.checkReadIndexEntries(testContext.chunkedSegmentStorage, testContext.metadataStore, testSegmentName, 0, Arrays.stream(lengthsArray).sum(), false);

            // Fork the context.
            val oldTestCotext = testContext;
            testContext = oldTestCotext.fork(epoch++);
            cleanupHelper.add(testContext);

            TestUtils.checkSegmentLayout(testContext.metadataStore, testSegmentName, Longs.toArray(lengths));

            // Make sure to open segment with new instance before writing garbage to old instance.
            hWrite = testContext.chunkedSegmentStorage.openWrite(testSegmentName).get();

            // Write some garbage
            oldTestCotext.chunkedSegmentStorage.write(hWrite, writeAt, new ByteArrayInputStream(new byte[10]), 10, null).join();

            // Fence out old store.
            oldTestCotext.metadataStore.markFenced();

            AssertExtensions.assertFutureThrows("write() allowed after fencing",
                    oldTestCotext.chunkedSegmentStorage.write(hWrite, writeAt + 10, new ByteArrayInputStream(new byte[10]), 10, null),
                    ex -> ex instanceof StorageNotPrimaryException);
            // Read in new epoch.
            checkDataRead(testSegmentName, testContext, 0, writeAt);
        }

        int total = 10;

        // Create a new test context and initialize with new epoch.
        testContext = testContext.fork(epoch++);
        cleanupHelper.add(testContext);

        checkDataRead(testSegmentName, testContext, 0, total);
    }

    /**
     * Test truncate, read and write with multiple failovers.
     *
     * @throws Exception Exception if any.
     */
    @Test
    public void testTruncateWithMultipleFailoversWithGarbage() throws Exception {
        @Cleanup
        CleanupHelper cleanupHelper = new CleanupHelper();
        String testSegmentName = "foo";
        @Cleanup
        TestContext testContext = getTestContext(ChunkedSegmentStorageConfig.DEFAULT_CONFIG.toBuilder().indexBlockSize(3).build());
        cleanupHelper.add(testContext);

        // Create
        testContext.chunkedSegmentStorage.create(testSegmentName, null).get();

        // Write some data.
        long writeAt = 0;
        long truncateAt = 0;
        long epoch = CONTAINER_ID;
        SegmentHandle hWrite = testContext.chunkedSegmentStorage.openWrite(testSegmentName).get();
        ArrayList<Long> lengths = new ArrayList<>();
        for (int i = 1; i < 5; i++) {
            // Truncate and Read in same epoch.
            testContext.chunkedSegmentStorage.truncate(hWrite, truncateAt, null).get();
            checkDataRead(testSegmentName, testContext, truncateAt, writeAt);
            TestUtils.checkSegmentBounds(testContext.metadataStore, testSegmentName, truncateAt, writeAt);
            TestUtils.checkReadIndexEntries(testContext.chunkedSegmentStorage, testContext.metadataStore, testSegmentName, truncateAt, writeAt, false);

            // Create a new test context and initialize with new epoch.
            testContext.chunkedSegmentStorage.write(hWrite, writeAt, new ByteArrayInputStream(new byte[i]), i, null).join();
            writeAt += i;
            lengths.add((long) i);
            TestUtils.checkSegmentBounds(testContext.metadataStore, testSegmentName, truncateAt, writeAt);
            TestUtils.checkReadIndexEntries(testContext.chunkedSegmentStorage, testContext.metadataStore, testSegmentName, truncateAt, writeAt, false);
            checkDataRead(testSegmentName, testContext, truncateAt, writeAt);

            truncateAt++;

            // Fork the context.
            val oldTestCotext = testContext;
            testContext = oldTestCotext.fork(epoch++);
            cleanupHelper.add(testContext);

            // Make sure to open segment with new instance before writing garbage to old instance.
            hWrite = testContext.chunkedSegmentStorage.openWrite(testSegmentName).get();

            // Write some garbage
            oldTestCotext.chunkedSegmentStorage.write(hWrite, writeAt, new ByteArrayInputStream(new byte[10]), 10, null).join();

            // Fence out old store.
            boolean exceptionThrown = false;
            oldTestCotext.metadataStore.markFenced();

            AssertExtensions.assertFutureThrows("write() allowed after fencing",
                    oldTestCotext.chunkedSegmentStorage.write(hWrite, writeAt + 10, new ByteArrayInputStream(new byte[10]), 10, null),
                    ex -> ex instanceof StorageNotPrimaryException);
            // Read in new epoch.
            checkDataRead(testSegmentName, testContext, truncateAt, writeAt);
        }

        int total = 10;

        // Create a new test context and initialize with new epoch.
        testContext = testContext.fork(epoch++);
        cleanupHelper.add(testContext);

        checkDataRead(testSegmentName, testContext, truncateAt, total);
    }

    @Test
    public void testTruncateWithFailover() throws Exception {
        @Cleanup
        CleanupHelper cleanupHelper = new CleanupHelper();
        String testSegmentName = "foo";
        val config = ChunkedSegmentStorageConfig.DEFAULT_CONFIG.toBuilder()
                .garbageCollectionDelay(Duration.ZERO)
                .indexBlockSize(3)
                .build();
        TestContext testContext = getTestContext(config);
        cleanupHelper.add(testContext);
        // Create
        testContext.chunkedSegmentStorage.create(testSegmentName, null).get();

        // Write some data.
        long offset = 0;
        int i = 2;
        long epoch = testContext.chunkedSegmentStorage.getEpoch();
        SegmentHandle hWrite = testContext.chunkedSegmentStorage.openWrite(testSegmentName).get();

        // Create a new test context and initialize with new epoch.
        testContext.chunkedSegmentStorage.write(hWrite, offset, new ByteArrayInputStream(new byte[i]), i, null).join();
        TestUtils.checkSegmentBounds(testContext.metadataStore, testSegmentName, offset, offset + i);
        TestUtils.checkReadIndexEntries(testContext.chunkedSegmentStorage, testContext.metadataStore, testSegmentName, offset, offset + i, true);
        checkDataRead(testSegmentName, testContext, offset, i);
        offset += i;
        // Fork the context.
        testContext = testContext.fork(++epoch);
        cleanupHelper.add(testContext);
        val oldTestCotext = testContext;
        val newTestContext = oldTestCotext.fork(++epoch);
        cleanupHelper.add(newTestContext);
        // Fence out old store.
        oldTestCotext.metadataStore.markFenced();

        // Truncate and Read in new epoch.
        // Make sure to open segment with new instance before writing garbage to old instance.
        hWrite = newTestContext.chunkedSegmentStorage.openWrite(testSegmentName).get();
        newTestContext.chunkedSegmentStorage.truncate(hWrite, offset, null).get();

        TestUtils.checkSegmentBounds(newTestContext.metadataStore, testSegmentName, offset, offset);
        TestUtils.checkReadIndexEntries(newTestContext.chunkedSegmentStorage, newTestContext.metadataStore, testSegmentName, offset, offset, false);

        AssertExtensions.assertFutureThrows("openWrite() allowed after fencing",
                oldTestCotext.chunkedSegmentStorage.openWrite(testSegmentName),
                ex -> ex instanceof StorageNotPrimaryException);
        AssertExtensions.assertFutureThrows("openRead() allowed after fencing",
                oldTestCotext.chunkedSegmentStorage.openRead(testSegmentName),
                ex -> ex instanceof StorageNotPrimaryException);

    }

    // Very useful test, but takes couple seconds.
    //@Test(timeout = 180000)
    public void testParallelSegmentOperationsLargeLoad() throws Exception {
        testParallelSegmentOperations(1000, 10);
    }

    // Very useful test, but takes couple seconds.
    //@Test(timeout = 1800000)
    public void testParallelSegmentOperationsExtraLargeLoad() throws Exception {
        testParallelSegmentOperations(10000, 10);
    }

    @Test
    public void testParallelSegmentOperations() throws Exception {
        testParallelSegmentOperations(100, 10);
    }

    public void testParallelSegmentOperations(int numberOfRequests, int threadPoolSize) throws Exception {
        SegmentRollingPolicy policy = new SegmentRollingPolicy(2); // Force rollover after every 2 byte.
        @Cleanup
        TestContext testContext = getTestContext();
        @Cleanup("shutdownNow")
        ExecutorService executor = Executors.newFixedThreadPool(threadPoolSize);
        CompletableFuture[] futures = new CompletableFuture[numberOfRequests];
        for (int i = 0; i < numberOfRequests; i++) {
            String testSegmentName = "test" + i;
            val f = testSimpleScenarioAsync(testSegmentName, policy, testContext, executor);
            futures[i] = f;
        }
        CompletableFuture.allOf(futures).join();
    }

    // Very useful test, but takes couple seconds.
    //@Test
    public void testParallelSegmentOperationsWithReentryLargeLoad() throws Exception {
        int numberOfRequests = 1000;
        testParallelSegmentOperationsWithReentry(numberOfRequests, 10, true);
    }

    // Very useful test, but takes couple seconds.
    //@Test(timeout = 1800000)
    public void testParallelSegmentOperationsWithReentryExtraLargeLoad() throws Exception {
        int numberOfRequests = 10000;
        testParallelSegmentOperationsWithReentry(numberOfRequests, 1000, false);
    }

    @Test
    public void testParallelSegmentOperationsWithReentry() throws Exception {
        int numberOfRequests = 10;
        testParallelSegmentOperationsWithReentry(numberOfRequests, 10, true);
    }

    private void testParallelSegmentOperationsWithReentry(int numberOfRequests, int threadPoolSize, boolean shouldBlock) throws Exception {
        SegmentRollingPolicy policy = new SegmentRollingPolicy(2); // Force rollover after every 2 byte.
        @Cleanup
        TestContext testContext = getTestContext();

        if (!(testContext.metadataStore instanceof InMemoryMetadataStore)) {
            return;
        }
        CompletableFuture<Void> futureToWaitOn = shouldBlock ? new CompletableFuture<Void>() : CompletableFuture.completedFuture(null);
        // Step 1: Populate system segment.
        // Write some data to system segment so that we can read it back in call back.
        val systemSegment = "SystemSegment";
        val h = testContext.chunkedSegmentStorage.create(systemSegment, policy, null).get();
        testContext.chunkedSegmentStorage.write(h, 0, new ByteArrayInputStream(new byte[1]), 1, null).join();

        // Step 2: Setup call backs.
        // Set up a call back which will be invoked during get call.
        ((InMemoryMetadataStore) testContext.metadataStore).setReadCallback(transactionData -> {
            // Make sure we don't invoke read for system segment itself.
            if (!transactionData.getKey().equals(systemSegment)) {
                return futureToWaitOn.thenComposeAsync(v -> checkDataReadAsync(systemSegment, testContext, 0, 1, executorService()), executorService())
                        .thenApplyAsync(v -> null, executorService());
            }
            return CompletableFuture.completedFuture(null);
        });
        // Set up a call back which will be invoked during writeAll call.
        ((InMemoryMetadataStore) testContext.metadataStore).setWriteCallback(transactionDataList -> {
            // Make sure we don't invoke read for system segment itself.
            if (transactionDataList.stream().filter(t -> !t.getKey().equals(systemSegment)).findAny().isPresent()) {
                return futureToWaitOn.thenComposeAsync(v -> checkDataReadAsync(systemSegment, testContext, 0, 1, executorService()), executorService())
                        .thenApplyAsync(v -> null, executorService());
            }
            return CompletableFuture.completedFuture(null);
        });

        // Step 3: Perform operations on multiple segments.
        @Cleanup("shutdownNow")
        ExecutorService executor = Executors.newFixedThreadPool(threadPoolSize);
        CompletableFuture[] futures = new CompletableFuture[numberOfRequests];
        for (int i = 0; i < numberOfRequests; i++) {
            String testSegmentName = "test" + i;
            val f = testSimpleScenarioAsync(testSegmentName, policy, testContext, executor);
            futures[i] = f;
        }
        if (shouldBlock) {
            futureToWaitOn.complete(null);
        }
        CompletableFuture.allOf(futures).join();
    }

    // Very useful test, but takes couple seconds.
    //@Test(timeout = 180000)
    public void testParallelReadRequestsOnSingleSegmentLargeLoad() throws Exception {
        int numberOfRequests = 1000;
        testParallelReadRequestsOnSingleSegment(numberOfRequests, 10);
    }

    // Very useful test, but takes couple seconds.
    //@Test(timeout = 1800000)
    public void testParallelReadRequestsOnSingleSegmentExtraLargeLoad() throws Exception {
        int numberOfRequests = 10000;
        testParallelReadRequestsOnSingleSegment(numberOfRequests, 10);
    }

    @Test
    public void testParallelReadRequestsOnSingleSegment() throws Exception {
        int numberOfRequests = 100;
        testParallelReadRequestsOnSingleSegment(numberOfRequests, 10);
    }

    private void testParallelReadRequestsOnSingleSegment(int numberOfRequests, int threadPoolSize) throws Exception {
        String testSegmentName = "testSegment";

        SegmentRollingPolicy policy = new SegmentRollingPolicy(2); // Force rollover after every 2 byte.
        @Cleanup
        TestContext testContext = getTestContext();

        // Step 1: Create system segment.
        val h = testContext.chunkedSegmentStorage.create(testSegmentName, policy, null).get();
        Assert.assertEquals(h.getSegmentName(), testSegmentName);
        Assert.assertFalse(h.isReadOnly());

        // Step 2: Write some data.
        long writeAt = 0;
        for (int i = 1; i < 5; i++) {
            testContext.chunkedSegmentStorage.write(h, writeAt, new ByteArrayInputStream(new byte[i]), i, null).join();
            writeAt += i;
        }
        TestUtils.checkSegmentLayout(testContext.metadataStore, testSegmentName, 2, 5);
        TestUtils.checkSegmentBounds(testContext.metadataStore, testSegmentName, 0, 10);
        TestUtils.checkReadIndexEntries(testContext.chunkedSegmentStorage, testContext.metadataStore, testSegmentName, 0, 10, true);
        TestUtils.checkChunksExistInStorage(testContext.chunkStorage, testContext.metadataStore, testSegmentName);

        // Step 3: Read data back.
        @Cleanup("shutdownNow")
        ExecutorService executor = Executors.newFixedThreadPool(threadPoolSize);
        CompletableFuture[] futures = new CompletableFuture[numberOfRequests];
        for (int i = 0; i < numberOfRequests; i++) {
            CompletableFuture<Void> f = testContext.chunkedSegmentStorage.getStreamSegmentInfo(testSegmentName, null)
                    .thenComposeAsync(info -> {
                        Assert.assertFalse(info.isSealed());
                        Assert.assertFalse(info.isDeleted());
                        Assert.assertEquals(info.getName(), testSegmentName);
                        Assert.assertEquals(info.getLength(), 10);
                        Assert.assertEquals(info.getStartOffset(), 0);
                        return checkDataReadAsync(testSegmentName, testContext, 0, 10, executor);
                    }, executor);
            futures[i] = f;
        }
        CompletableFuture.allOf(futures).join();
    }

    // Very useful test, but takes couple seconds.
    //@Test(timeout = 180000)
    public void testParallelReadRequestsOnSingleSegmentWithReentryLargeLoad() throws Exception {
        int numberOfRequests = 1000;
        testParallelReadRequestsOnSingleSegmentWithReentry(numberOfRequests, 10, true);
    }

    // Very useful test, but takes couple seconds.
    //@Test(timeout = 1800000)
    public void testParallelReadRequestsOnSingleSegmentWithReentryExtraLargeLoad() throws Exception {
        int numberOfRequests = 10000;
        testParallelReadRequestsOnSingleSegmentWithReentry(numberOfRequests, 10, true);
    }

    @Test
    public void testParallelReadRequestsOnSingleSegmentWithReentry() throws Exception {
        int numberOfRequests = 10;
        testParallelReadRequestsOnSingleSegmentWithReentry(numberOfRequests, 10, true);
    }

    private void testParallelReadRequestsOnSingleSegmentWithReentry(int numberOfRequests, int threadPoolSize, boolean shouldBlock) throws Exception {
        String testSegmentName = "testSegment";

        SegmentRollingPolicy policy = new SegmentRollingPolicy(2); // Force rollover after every 2 byte.
        @Cleanup
        TestContext testContext = getTestContext(ChunkedSegmentStorageConfig.DEFAULT_CONFIG.toBuilder().indexBlockSize(3).build());
        if (!(testContext.metadataStore instanceof InMemoryMetadataStore)) {
            return;
        }

        CompletableFuture<Void> futureToWaitOn = shouldBlock ? new CompletableFuture<Void>() : CompletableFuture.completedFuture(null);

        // Step 1: Populate dummy system segment segment.
        // Write some data to system segment so that we can read it back in call back.
        val systemSegment = "SystemSegment";
        val hSystem = testContext.chunkedSegmentStorage.create(systemSegment, policy, null).get();
        testContext.chunkedSegmentStorage.write(hSystem, 0, new ByteArrayInputStream(new byte[1]), 1, null).join();

        // Step 2: Create test segment.
        val h = testContext.chunkedSegmentStorage.create(testSegmentName, policy, null).get();
        Assert.assertEquals(h.getSegmentName(), testSegmentName);
        Assert.assertFalse(h.isReadOnly());

        // Step 3: Write some data to test segment.
        long writeAt = 0;
        for (int i = 1; i < 5; i++) {
            testContext.chunkedSegmentStorage.write(h, writeAt, new ByteArrayInputStream(new byte[i]), i, null).join();
            writeAt += i;
        }
        TestUtils.checkSegmentLayout(testContext.metadataStore, testSegmentName, 2, 5);
        TestUtils.checkSegmentBounds(testContext.metadataStore, testSegmentName, 0, 10);
        TestUtils.checkReadIndexEntries(testContext.chunkedSegmentStorage, testContext.metadataStore, testSegmentName, 0, 10, true);
        TestUtils.checkChunksExistInStorage(testContext.chunkStorage, testContext.metadataStore, testSegmentName);

        // Step 4: Setup call backs that read system segment on each read.
        // Set up a call back which will be invoked during get call.

        ((InMemoryMetadataStore) testContext.metadataStore).setReadCallback(transactionData -> {
            // Make sure we don't invoke read for system segment itself.
            if (!transactionData.getKey().equals(systemSegment)) {
                return futureToWaitOn.thenComposeAsync(v -> checkDataReadAsync(systemSegment, testContext, 0, 1, executorService()), executorService())
                        .thenApplyAsync(v -> null, executorService());
            }
            return CompletableFuture.completedFuture(null);
        });

        // Step 5: Read back data concurrently.
        @Cleanup("shutdownNow")
        ExecutorService executor = Executors.newFixedThreadPool(threadPoolSize);
        CompletableFuture[] futures = new CompletableFuture[numberOfRequests];
        for (int i = 0; i < numberOfRequests; i++) {
            CompletableFuture<Void> f = testContext.chunkedSegmentStorage.getStreamSegmentInfo(testSegmentName, null)
                    .thenComposeAsync(info -> {
                        Assert.assertFalse(info.isSealed());
                        Assert.assertFalse(info.isDeleted());
                        Assert.assertEquals(info.getName(), testSegmentName);
                        Assert.assertEquals(info.getLength(), 10);
                        Assert.assertEquals(info.getStartOffset(), 0);
                        return checkDataReadAsync(testSegmentName, testContext, 0, 10, executor);
                    }, executor);
            futures[i] = f;
        }
        if (shouldBlock) {
            futureToWaitOn.complete(null);
        }
        CompletableFuture.allOf(futures).join();
    }

    /**
     * Test concurrent writes to storage system segments by simulating concurrent writes.
     *
     * @throws Exception Throws exception in case of any error.
     */
    @Test
    public void testSystemSegmentConcurrency() throws Exception {

        SegmentRollingPolicy policy = new SegmentRollingPolicy(2); // Force rollover after every 2 byte.
        @Cleanup
        TestContext testContext = getTestContext(ChunkedSegmentStorageConfig.DEFAULT_CONFIG.toBuilder().indexBlockSize(3).build());
        // Force parallel writes irrespective of thread pool size for tests themselves.
        val writeSize = 10;
        val numWrites = 10;
        val numOfStorageSystemSegments = SystemJournal.getChunkStorageSystemSegments(CONTAINER_ID).length;
        val data = new byte[numOfStorageSystemSegments][writeSize * numWrites];

        var futures = new ArrayList<CompletableFuture<Void>>();
        // To make sure all write operations are concurrent.
        @Cleanup("shutdownNow")
        ExecutorService executor = Executors.newFixedThreadPool(numOfStorageSystemSegments);

        for (int i = 0; i < numOfStorageSystemSegments; i++) {
            final int k = i;
            futures.add(CompletableFuture.runAsync(() -> {

                populate(data[k]);
                String systemSegmentName = SystemJournal.getChunkStorageSystemSegments(CONTAINER_ID)[k];
                val h = testContext.chunkedSegmentStorage.create(systemSegmentName, null).join();
                // Init
                long offset = 0;
                for (int j = 0; j < numWrites; j++) {
                    testContext.chunkedSegmentStorage.write(h, offset, new ByteArrayInputStream(data[k], writeSize * j, writeSize), writeSize, null).join();
                    offset += writeSize;
                }
                val info = testContext.chunkedSegmentStorage.getStreamSegmentInfo(systemSegmentName, null).join();
                Assert.assertEquals(writeSize * numWrites, info.getLength());
                byte[] out = new byte[writeSize * numWrites];
                val hr = testContext.chunkedSegmentStorage.openRead(systemSegmentName).join();
                testContext.chunkedSegmentStorage.read(hr, 0, out, 0, writeSize * numWrites, null).join();
                Assert.assertArrayEquals(data[k], out);
            }, executor));
        }

        Futures.allOf(futures).join();
    }

    @Test
    public void testSimpleScenarioWithBlockIndexEntries() throws Exception {
        String testSegmentName = "foo";
        SegmentRollingPolicy policy = new SegmentRollingPolicy(2); // Force rollover after every 2 byte.
        @Cleanup
        TestContext testContext = getTestContext(ChunkedSegmentStorageConfig.DEFAULT_CONFIG.toBuilder().indexBlockSize(3).build());
        testSimpleScenario(testSegmentName, policy, testContext);
    }

    @Test
    public void testReadWriteWithBlockIndexEntries() throws Exception {
        String testSegmentName = "foo";
        @Cleanup
        TestContext testContext = getTestContext(ChunkedSegmentStorageConfig.DEFAULT_CONFIG.toBuilder().indexBlockSize(3).build());
        testReadWriteWithFixedSize(testSegmentName, testContext);
    }

    private void testReadWriteWithFixedSize(String testSegmentName, TestContext testContext) throws Exception {
        SegmentRollingPolicy policy = new SegmentRollingPolicy(2); // Force rollover after every 2 byte.
        val total = 28;
        val numberOfWrites = 7;
        val bytesToWrite = populate(total);
        // Write some data.
        int writeAt = 0;
        val h = testContext.chunkedSegmentStorage.create(testSegmentName, policy, null).get();
        Assert.assertEquals(h.getSegmentName(), testSegmentName);
        Assert.assertFalse(h.isReadOnly());
        for (int i = 1; i <= numberOfWrites; i++) {
            testContext.chunkedSegmentStorage.write(h, writeAt, new ByteArrayInputStream(bytesToWrite, writeAt, i), i, null).join();
            writeAt += i;
        }
        TestUtils.checkSegmentLayout(testContext.metadataStore, testSegmentName, 2, 14);
        TestUtils.checkSegmentBounds(testContext.metadataStore, testSegmentName, 0, 28);
        TestUtils.checkChunksExistInStorage(testContext.chunkStorage, testContext.metadataStore, testSegmentName);
        TestUtils.checkReadIndexEntries(testContext.chunkedSegmentStorage, testContext.metadataStore, testSegmentName,
                0, 28, true);
        checkDataRead(testSegmentName, testContext, 0, 28, bytesToWrite);
        checkDataReadPermutations(testContext, testSegmentName, total, numberOfWrites, bytesToWrite);
    }

    private void checkDataReadPermutations(TestContext testContext, String segmentName, int total, int numberOfWrites, byte[] expected) throws InterruptedException, java.util.concurrent.ExecutionException {
        val h = testContext.chunkedSegmentStorage.openRead(segmentName).join();
        // Read all bytes at once.
        byte[] output = new byte[total];
        int bytesRead = testContext.chunkedSegmentStorage.read(h, 0, output, 0, total, null).get();
        Assert.assertEquals(total, bytesRead);
        checkData(expected, output, 0, 0, total);

        // Read bytes at varying lengths but same starting offset.
        for (int i = 0; i < total; i++) {
            output = new byte[total];
            bytesRead = testContext.chunkedSegmentStorage.read(h, 0, output, 0, i, null).get();
            Assert.assertEquals(i, bytesRead);
            checkData(expected, output, 0, 0, i);
        }

        // Read bytes at varying lengths and different offsets.
        for (int i = 0; i < total; i++) {
            output = new byte[total];
            bytesRead = testContext.chunkedSegmentStorage.read(h, total - i - 1, output, 0, i, null).get();
            Assert.assertEquals(i, bytesRead);
            checkData(expected, output, total - i - 1, 0, i);
        }

        // Read bytes at varying sizes.
        int totalBytesRead = 0;
        for (int i = numberOfWrites; i > 0; i--) {
            output = new byte[total];
            val bufferOffset = totalBytesRead;
            bytesRead = testContext.chunkedSegmentStorage.read(h, 0, output, bufferOffset, i, null).get();
            totalBytesRead += bytesRead;
            Assert.assertEquals(i, bytesRead);
            checkData(expected, output, 0, bufferOffset, i);
        }
        Assert.assertEquals(total, totalBytesRead);
    }

    @Test
    public void testReadHugeChunks() throws Exception {
        String testSegmentName = "foo";
        @Cleanup
        TestContext testContext = getTestContext();
        // Setup a segment with 5 chunks with given lengths.
        val segment = testContext.insertMetadata(testSegmentName, 10L * Integer.MAX_VALUE, 1,
                new long[]{
                        Integer.MAX_VALUE + 1L,
                        Integer.MAX_VALUE + 2L,
                        Integer.MAX_VALUE + 3L,
                        Integer.MAX_VALUE + 4L,
                        Integer.MAX_VALUE + 5L});

        val h = testContext.chunkedSegmentStorage.openRead(testSegmentName).get();

        byte[] output = new byte[10];
        // Read bytes
        for (long i = 0; i < 5; i++) {
            val bytesRead = testContext.chunkedSegmentStorage.read(h, i * Integer.MAX_VALUE, output, 0, 10, null).get();
            Assert.assertEquals(10, bytesRead.intValue());
        }
    }

    @Test
    public void testConcatHugeChunks() throws Exception {
        @Cleanup
        TestContext testContext = getTestContext(ChunkedSegmentStorageConfig.DEFAULT_CONFIG.toBuilder()
                .minSizeLimitForConcat(Integer.MAX_VALUE)
                .maxSizeLimitForConcat(100L * Integer.MAX_VALUE)
                .build());
        testBaseConcat(testContext, 10L * Integer.MAX_VALUE,
                new long[]{Integer.MAX_VALUE + 1L},
                new long[]{Integer.MAX_VALUE + 1L, Integer.MAX_VALUE + 1L},
                new long[]{3L * Integer.MAX_VALUE + 3L});
    }

    @Test
    public void testWritesWithFlakyMetadataStore() throws Exception {
        val primes = new int[] { 2, 3, 5, 7, 11};
        for (int i = 0; i < primes.length; i++) {
            for (int j = 0; j < primes.length; j++) {
                testWritesWithFlakyMetadataStore(primes[i], primes[j]);
            }
        }
    }

    public void testWritesWithFlakyMetadataStore(int failFrequency, int length) throws Exception {
        String testSegmentName = "foo";
        @Cleanup
        TestContext testContext = getTestContext(ChunkedSegmentStorageConfig.DEFAULT_CONFIG.toBuilder()
                .lazyCommitEnabled(false)
                .build());

        val invocationCount = new AtomicInteger(0);
        val testMetadataStore = (InMemoryMetadataStore) testContext.metadataStore;
        testMetadataStore.setMaxEntriesInTxnBuffer(1);
        testMetadataStore.setWriteCallback(dummy -> {
            if (invocationCount.incrementAndGet() % failFrequency == 0) {
                return CompletableFuture.failedFuture(new IntentionalException("Intentional"));
            }
            return CompletableFuture.completedFuture(null);
        });

        val h = testContext.chunkedSegmentStorage.create(testSegmentName, null).get();

        byte[] data = populate(100);

        int currentOffset = 0;

        SegmentMetadata expectedSegmentMetadata = TestUtils.getSegmentMetadata(testContext.metadataStore, testSegmentName);
        ChunkMetadata expectedChunkMetadata = TestUtils.getChunkMetadata(testContext.metadataStore, expectedSegmentMetadata.getLastChunk());

        testMetadataStore.evictAllEligibleEntriesFromBuffer();
        testMetadataStore.evictFromCache();

        while (currentOffset < data.length) {
            try {
                int toWrite = Math.min(length, data.length - currentOffset);
                expectedSegmentMetadata = TestUtils.getSegmentMetadata(testContext.metadataStore, testSegmentName);
                expectedChunkMetadata = TestUtils.getChunkMetadata(testContext.metadataStore, expectedSegmentMetadata.getLastChunk());
                testContext.chunkedSegmentStorage.write(h, currentOffset, new ByteArrayInputStream(data, currentOffset, toWrite), toWrite, null).get();
                currentOffset += toWrite;
            } catch (Exception e) {
                if (!(Exceptions.unwrap(e) instanceof IntentionalException)) {
                    throw e;
                }
                val actual = TestUtils.getSegmentMetadata(testContext.metadataStore, testSegmentName);
                val actualChunkMetadata = TestUtils.getChunkMetadata(testContext.metadataStore, expectedSegmentMetadata.getLastChunk());
                Assert.assertEquals(expectedSegmentMetadata, actual);
                Assert.assertEquals(expectedChunkMetadata, actualChunkMetadata);
            } finally {
                val info = testContext.chunkedSegmentStorage.getStreamSegmentInfo(testSegmentName, null).get();
                Assert.assertEquals(info.getLength(), currentOffset);
            }
        }

        testMetadataStore.setWriteCallback(null);

        checkDataRead(testSegmentName, testContext, 0, data.length, data);
    }

    @Test
    public void testFullStorage() throws Exception {
        @Cleanup
        TestContext testContext = getTestContext(ChunkedSegmentStorageConfig.DEFAULT_CONFIG.toBuilder()
                .maxSafeStorageSize(1000)
                .build());

        Assert.assertFalse(testContext.chunkedSegmentStorage.getHealthTracker().isSafeMode());
        val h = testContext.chunkedSegmentStorage.create("test", TIMEOUT).get();
        testContext.chunkedSegmentStorage.write(h, 0, new ByteArrayInputStream(new byte[10]), 10, TIMEOUT).get();

        testContext.chunkedSegmentStorage.create("segment", TIMEOUT).get();
        testContext.chunkedSegmentStorage.create("_system/something", TIMEOUT).get();

        // Simulate storage full.
        ((AbstractInMemoryChunkStorage) testContext.chunkStorage).setUsedSizeToReturn(1000);
        testContext.chunkedSegmentStorage.updateStorageStats().join();

        Assert.assertTrue(testContext.chunkedSegmentStorage.getHealthTracker().isSafeMode());

        // These operations should pass
        Assert.assertEquals(10, testContext.chunkedSegmentStorage.getStreamSegmentInfo("test", TIMEOUT).get().getLength());
        checkDataRead("test", testContext, 0, 10);

        val h3 = testContext.chunkedSegmentStorage.create("A", TIMEOUT).get();
        testContext.chunkedSegmentStorage.seal(h3, TIMEOUT).get();
        testContext.chunkedSegmentStorage.delete(h3, TIMEOUT).get();
        testContext.chunkedSegmentStorage.write(SegmentStorageHandle.writeHandle("_system/something"),
                0, new ByteArrayInputStream(new byte[10]), 10, TIMEOUT).get();

        // These operations should fail
        AssertExtensions.assertFutureThrows("write() should throw an exception",
                testContext.chunkedSegmentStorage.write(h, 10, new ByteArrayInputStream(new byte[10]), 10, TIMEOUT),
                ex -> ex instanceof StorageFullException);

        AssertExtensions.assertFutureThrows("conact() should throw an exception",
                testContext.chunkedSegmentStorage.concat(h, 10, "A", TIMEOUT),
                ex -> ex instanceof StorageFullException);

        // Remove storage full
        ((AbstractInMemoryChunkStorage) testContext.chunkStorage).setUsedSizeToReturn(50);
        testContext.chunkedSegmentStorage.updateStorageStats().join();
        Assert.assertFalse(testContext.chunkedSegmentStorage.getHealthTracker().isSafeMode());

        testContext.chunkedSegmentStorage.write(SegmentStorageHandle.writeHandle("test"), 10,
                new ByteArrayInputStream(new byte[10]), 10, TIMEOUT).get();
        testContext.chunkedSegmentStorage.write(SegmentStorageHandle.writeHandle("segment"), 0,
                new ByteArrayInputStream(new byte[10]), 10, TIMEOUT).get();
        testContext.chunkedSegmentStorage.write(SegmentStorageHandle.writeHandle("_system/something"),
                10, new ByteArrayInputStream(new byte[10]), 10, TIMEOUT).get();
        Assert.assertEquals(20, testContext.chunkedSegmentStorage.getStreamSegmentInfo("test", TIMEOUT).get().getLength());
        Assert.assertEquals(10, testContext.chunkedSegmentStorage.getStreamSegmentInfo("segment", TIMEOUT).get().getLength());
        Assert.assertEquals(20, testContext.chunkedSegmentStorage.getStreamSegmentInfo("_system/something", TIMEOUT).get().getLength());

        checkDataRead("test", testContext, 0, 20);
        checkDataRead("segment", testContext, 0, 10);

        val h4 = testContext.chunkedSegmentStorage.create("B", TIMEOUT).get();
        testContext.chunkedSegmentStorage.delete(h4, TIMEOUT).get();

        testContext.chunkedSegmentStorage.seal(SegmentStorageHandle.writeHandle("segment"), TIMEOUT).get();
        testContext.chunkedSegmentStorage.concat(SegmentStorageHandle.writeHandle("test"), 20, "segment", TIMEOUT).get();
    }

    @Test
<<<<<<< HEAD
    public void testUnavailableStorage() throws Exception {
        @Cleanup
        TestContext testContext = getTestContext(ChunkedSegmentStorageConfig.DEFAULT_CONFIG);

        Assert.assertFalse(testContext.chunkedSegmentStorage.getHealthTracker().isSafeMode());
        val h = testContext.chunkedSegmentStorage.create("test", TIMEOUT).get();
        testContext.chunkedSegmentStorage.write(h, 0, new ByteArrayInputStream(new byte[10]), 10, TIMEOUT).get();

        testContext.chunkedSegmentStorage.create("segment", TIMEOUT).get();
        testContext.chunkedSegmentStorage.create("_system/something", TIMEOUT).get();

        // Simulate storage unavailable.
        TestUtils.addRequestStats(testContext.chunkedSegmentStorage.getHealthTracker(), 0, 0, 0, 1);

        // These operations should pass
        Assert.assertEquals(10, testContext.chunkedSegmentStorage.getStreamSegmentInfo("test", TIMEOUT).get().getLength());
        val h3 = testContext.chunkedSegmentStorage.create("A", TIMEOUT).get();
        testContext.chunkedSegmentStorage.seal(h3, TIMEOUT).get();
        testContext.chunkedSegmentStorage.delete(h3, TIMEOUT).get();

        // These operations should fail
        AssertExtensions.assertFutureThrows("write() should throw an exception",
                testContext.chunkedSegmentStorage.write(h, 10, new ByteArrayInputStream(new byte[10]), 10, TIMEOUT),
                ex -> ex instanceof StorageUnavailableException);

        AssertExtensions.assertFutureThrows("conact() should throw an exception",
                testContext.chunkedSegmentStorage.concat(h, 10, "A", TIMEOUT),
                ex -> ex instanceof StorageUnavailableException);

        AssertExtensions.assertFutureThrows("conact() should throw an exception",
                testContext.chunkedSegmentStorage.truncate(h, 0, TIMEOUT),
                ex -> ex instanceof StorageUnavailableException);
=======
    public void testGetReference() throws Exception {
        @Cleanup
        TestContext testContext = getTestContext();
        // Null when not ChunkedSegmentStorage
        Assert.assertNull(ChunkedSegmentStorage.getReference(mock(Storage.class)));

        // Null when inner is not ChunkedSegmentStorage
        val wrapper1 = mock(StorageWrapper.class);
        doReturn(mock(Storage.class)).when(wrapper1).getInner();
        Assert.assertNull(ChunkedSegmentStorage.getReference(wrapper1));

        // Matches when ChunkedSegmentStorage
        Assert.assertEquals(testContext.chunkedSegmentStorage, ChunkedSegmentStorage.getReference(testContext.chunkedSegmentStorage));

        // Matches when inner is ChunkedSegmentStorage
        val wrapper2 = mock(StorageWrapper.class);
        doReturn(testContext.chunkedSegmentStorage).when(wrapper2).getInner();
        Assert.assertEquals(testContext.chunkedSegmentStorage, ChunkedSegmentStorage.getReference(wrapper2));
>>>>>>> e05a7fb8
    }

    private void checkDataRead(String testSegmentName, TestContext testContext, long offset, long length) throws InterruptedException, java.util.concurrent.ExecutionException {
        checkDataRead(testSegmentName, testContext, offset, length, null);
    }

    private void checkDataRead(String testSegmentName, TestContext testContext,
                               long offset,
                               long length,
                               byte[] expected) throws InterruptedException, java.util.concurrent.ExecutionException {
        val hRead = testContext.chunkedSegmentStorage.openRead(testSegmentName).get();

        // Read all bytes at once.
        long size = Math.toIntExact(length - offset);
        byte[] output = new byte[Math.toIntExact(length - offset)];
        int bufferOffset = 0;
        int bytesRead = 0;
        while (bytesRead < size) {
            bytesRead += testContext.chunkedSegmentStorage.read(hRead, offset, output, bufferOffset, Math.toIntExact(size), null).get();
        }
        Assert.assertEquals(size, bytesRead);
        if (null != expected) {
            checkData(expected, output);
        }
    }

    private CompletableFuture<Void> checkDataReadAsync(String testSegmentName, TestContext testContext, long offset, long length, Executor executor) {
        return checkDataReadAsync(testSegmentName, testContext, offset, length, null, executor);
    }

    private CompletableFuture<Void> checkDataReadAsync(String testSegmentName,
                                       TestContext testContext,
                                       long offset,
                                       long length,
                                       byte[] expected,
                                       Executor executor) {
        return testContext.chunkedSegmentStorage.openRead(testSegmentName)
                .thenComposeAsync(hRead -> {
                    // Read all bytes at once.
                    long size = Math.toIntExact(length - offset);
                    byte[] output = new byte[Math.toIntExact(length - offset)];
                    int bufferOffset = 0;
                    AtomicInteger bytesReadRef = new AtomicInteger();
                    return Futures.loop(
                            () -> bytesReadRef.get() < size,
                            () -> {
                                return testContext.chunkedSegmentStorage.read(hRead, offset, output, bufferOffset, Math.toIntExact(size), null)
                                        .thenApplyAsync(bytesRead -> {
                                            bytesReadRef.addAndGet(bytesRead);
                                            return null;
                                        }, executor);
                            }, executor)
                            .thenRunAsync(() -> {
                                Assert.assertEquals(size, bytesReadRef.get());
                                if (null != expected) {
                                    checkData(expected, output);
                                }
                            }, executor);
                }, executor);
    }

    protected void populate(byte[] data) {
        // Do nothing. The NoOpChunkStorage used in this test will ignore data written/read.
    }

    protected byte[] populate(int size) {
        byte[] bytes = new byte[size];
        populate(bytes);
        return bytes;
    }

    protected void checkData(byte[] expected, byte[] output) {
        // Do nothing. The NoOpChunkStorage used in this test will ignore data written/read.
    }

    protected void checkData(byte[] expected, byte[] output, int expectedStartIndex, int outputStartIndex, int length) {
        // Do nothing. The NoOpChunkStorage used in this test will ignore data written/read.
    }

    private SegmentHandle populateSegment(TestContext testContext, String targetSegmentName, long maxChunkLength, int numberOfchunks) throws Exception {
        SegmentRollingPolicy policy = new SegmentRollingPolicy(maxChunkLength); // Force rollover after each byte.
        // Create segment
        val h = testContext.chunkedSegmentStorage.create(targetSegmentName, policy, null).get();

        // Write some data.
        long dataSize = numberOfchunks * maxChunkLength;
        testContext.chunkedSegmentStorage.write(h, 0, new ByteArrayInputStream(new byte[Math.toIntExact(dataSize)]), Math.toIntExact(dataSize), null).join();

        TestUtils.checkSegmentLayout(testContext.metadataStore, targetSegmentName, maxChunkLength, numberOfchunks);
        TestUtils.checkSegmentBounds(testContext.metadataStore, targetSegmentName, 0, dataSize);
        TestUtils.checkReadIndexEntries(testContext.chunkedSegmentStorage, testContext.metadataStore, targetSegmentName, 0, dataSize, true);
        TestUtils.checkChunksExistInStorage(testContext.chunkStorage, testContext.metadataStore, targetSegmentName);
        return h;
    }

    /**
     * Test context.
     */
    public static class TestContext implements AutoCloseable {
        @Getter
        protected ChunkedSegmentStorageConfig config;

        @Getter
        protected ChunkStorage chunkStorage;

        @Getter
        protected ChunkMetadataStore metadataStore;

        @Getter
        protected ChunkedSegmentStorage chunkedSegmentStorage;

        @Getter
        protected ScheduledExecutorService executor;

        @Getter
        protected AbstractTaskQueueManager<GarbageCollector.TaskInfo> taskQueue;

        protected TestContext() {
        }

        public TestContext(ScheduledExecutorService executor) throws Exception {
            this(executor, ChunkedSegmentStorageConfig.DEFAULT_CONFIG);
        }

        public TestContext(ScheduledExecutorService executor, ChunkedSegmentStorageConfig config) throws Exception {
            this.executor = executor;
            this.config = config;
            chunkStorage = createChunkStorage();
            metadataStore = createMetadataStore();
            taskQueue = createTaskQueue();
            chunkedSegmentStorage = new ChunkedSegmentStorage(CONTAINER_ID, chunkStorage, metadataStore, this.executor, config);
            chunkedSegmentStorage.initialize(1);
            chunkedSegmentStorage.getGarbageCollector().initialize(taskQueue).join();
        }

        /**
         * Creates a fork of current context with same chunk storage but forked metadata store.
         * This simulates multiple segment store instances writing to same storage but different states. (Eg After failover)
         */
        public TestContext fork(long epoch) throws Exception {
            val forkedContext = createNewInstance();
            forkedContext.executor = Preconditions.checkNotNull(this.executor);
            forkedContext.chunkStorage = Preconditions.checkNotNull(this.chunkStorage);
            forkedContext.config = Preconditions.checkNotNull(this.config);
            // This will create a copy of metadata store
            forkedContext.metadataStore = getForkedMetadataStore();

            // Use the same same chunk storage, but different metadata store to simulate multiple zombie instances
            // writing to the same underlying storage.
            forkedContext.chunkedSegmentStorage = new ChunkedSegmentStorage(CONTAINER_ID,
                    this.chunkStorage,
                    forkedContext.metadataStore,
                    this.executor,
                    this.config);
            forkedContext.chunkedSegmentStorage.initialize(epoch);
            forkedContext.taskQueue = createTaskQueue();
            forkedContext.chunkedSegmentStorage.getGarbageCollector().initialize(taskQueue).join();
            return forkedContext;
        }

        /**
         * Expected to be overrriden by derived classes.
         */
        protected TestContext createNewInstance() {
            return new TestContext();
        }

        /**
         * Creates a clone of metadata store.
         * @return
         */
        public ChunkMetadataStore getForkedMetadataStore() {
            return InMemoryMetadataStore.clone((InMemoryMetadataStore) this.metadataStore);
        }

        /**
         * Gets {@link ChunkMetadataStore} to use for the tests.
         */
        public ChunkMetadataStore createMetadataStore() throws Exception {
            return new InMemoryMetadataStore(config, executor);
        }

        /**
         * Gets {@link ChunkStorage} to use for the tests.
         */
        public ChunkStorage createChunkStorage() throws Exception {
            return new NoOpChunkStorage(executor);
        }

        public AbstractTaskQueueManager<GarbageCollector.TaskInfo> createTaskQueue() throws Exception {
            return new InMemoryTaskQueueManager();
        }

        /**
         * Creates and inserts metadata for a test segment.
         */
        public SegmentMetadata insertMetadata(String testSegmentName, int maxRollingLength, int ownerEpoch) throws Exception {
            return TestUtils.insertMetadata(testSegmentName, maxRollingLength, ownerEpoch, metadataStore);
        }

        public SegmentMetadata insertMetadata(String testSegmentName, long maxRollingLength, int ownerEpoch, long[] chunkLengths) throws Exception {
            return insertMetadata(testSegmentName, maxRollingLength, ownerEpoch, chunkLengths, true, true);
        }

        /**
         * Creates and inserts metadata for a test segment.
         */
        public SegmentMetadata insertMetadata(String testSegmentName, long maxRollingLength, int ownerEpoch, long[] chunkLengths,
                                              boolean addIndex, boolean addIndexMetadata) throws Exception {
            return TestUtils.insertMetadata(testSegmentName, maxRollingLength, ownerEpoch,
                    chunkLengths, chunkLengths,
                    addIndex, addIndexMetadata,
                    metadataStore, chunkedSegmentStorage);
        }

        /*
        // Useful methods - unused. Commented to avoid chekstyle violation.
        private void insertMetadata(StorageMetadata storageMetadata) throws Exception {
            try (val txn = metadataStore.beginTransaction()) {
                metadataStore.create(txn, storageMetadata);
                txn.commit();
            }
        }

        private void updateMetadata(StorageMetadata storageMetadata) throws Exception {
            try (val txn = metadataStore.beginTransaction()) {
                metadataStore.create(txn, storageMetadata);
                txn.commit();
            }
        }
        */

        @Override
        public void close() throws Exception {
            CleanupHelper.close("chunkedSegmentStorage", chunkedSegmentStorage);
            CleanupHelper.close("chunkStorage", chunkStorage);
            CleanupHelper.close("metadataStore", metadataStore);

            this.config = null;
            this.chunkedSegmentStorage = null;
            this.chunkStorage = null;
            this.metadataStore = null;
        }
    }
}<|MERGE_RESOLUTION|>--- conflicted
+++ resolved
@@ -30,11 +30,8 @@
 import io.pravega.segmentstore.storage.Storage;
 import io.pravega.segmentstore.storage.StorageFullException;
 import io.pravega.segmentstore.storage.StorageNotPrimaryException;
-<<<<<<< HEAD
 import io.pravega.segmentstore.storage.StorageUnavailableException;
-=======
 import io.pravega.segmentstore.storage.StorageWrapper;
->>>>>>> e05a7fb8
 import io.pravega.segmentstore.storage.metadata.ChunkMetadata;
 import io.pravega.segmentstore.storage.metadata.ChunkMetadataStore;
 import io.pravega.segmentstore.storage.metadata.SegmentMetadata;
@@ -3135,7 +3132,27 @@
     }
 
     @Test
-<<<<<<< HEAD
+    public void testGetReference() throws Exception {
+        @Cleanup
+        TestContext testContext = getTestContext();
+        // Null when not ChunkedSegmentStorage
+        Assert.assertNull(ChunkedSegmentStorage.getReference(mock(Storage.class)));
+
+        // Null when inner is not ChunkedSegmentStorage
+        val wrapper1 = mock(StorageWrapper.class);
+        doReturn(mock(Storage.class)).when(wrapper1).getInner();
+        Assert.assertNull(ChunkedSegmentStorage.getReference(wrapper1));
+
+        // Matches when ChunkedSegmentStorage
+        Assert.assertEquals(testContext.chunkedSegmentStorage, ChunkedSegmentStorage.getReference(testContext.chunkedSegmentStorage));
+
+        // Matches when inner is ChunkedSegmentStorage
+        val wrapper2 = mock(StorageWrapper.class);
+        doReturn(testContext.chunkedSegmentStorage).when(wrapper2).getInner();
+        Assert.assertEquals(testContext.chunkedSegmentStorage, ChunkedSegmentStorage.getReference(wrapper2));
+    }
+
+    @Test
     public void testUnavailableStorage() throws Exception {
         @Cleanup
         TestContext testContext = getTestContext(ChunkedSegmentStorageConfig.DEFAULT_CONFIG);
@@ -3168,26 +3185,6 @@
         AssertExtensions.assertFutureThrows("conact() should throw an exception",
                 testContext.chunkedSegmentStorage.truncate(h, 0, TIMEOUT),
                 ex -> ex instanceof StorageUnavailableException);
-=======
-    public void testGetReference() throws Exception {
-        @Cleanup
-        TestContext testContext = getTestContext();
-        // Null when not ChunkedSegmentStorage
-        Assert.assertNull(ChunkedSegmentStorage.getReference(mock(Storage.class)));
-
-        // Null when inner is not ChunkedSegmentStorage
-        val wrapper1 = mock(StorageWrapper.class);
-        doReturn(mock(Storage.class)).when(wrapper1).getInner();
-        Assert.assertNull(ChunkedSegmentStorage.getReference(wrapper1));
-
-        // Matches when ChunkedSegmentStorage
-        Assert.assertEquals(testContext.chunkedSegmentStorage, ChunkedSegmentStorage.getReference(testContext.chunkedSegmentStorage));
-
-        // Matches when inner is ChunkedSegmentStorage
-        val wrapper2 = mock(StorageWrapper.class);
-        doReturn(testContext.chunkedSegmentStorage).when(wrapper2).getInner();
-        Assert.assertEquals(testContext.chunkedSegmentStorage, ChunkedSegmentStorage.getReference(wrapper2));
->>>>>>> e05a7fb8
     }
 
     private void checkDataRead(String testSegmentName, TestContext testContext, long offset, long length) throws InterruptedException, java.util.concurrent.ExecutionException {
