/**
 * Copyright Pravega Authors.
 *
 * Licensed under the Apache License, Version 2.0 (the "License");
 * you may not use this file except in compliance with the License.
 * You may obtain a copy of the License at
 *
 *     http://www.apache.org/licenses/LICENSE-2.0
 *
 * Unless required by applicable law or agreed to in writing, software
 * distributed under the License is distributed on an "AS IS" BASIS,
 * WITHOUT WARRANTIES OR CONDITIONS OF ANY KIND, either express or implied.
 * See the License for the specific language governing permissions and
 * limitations under the License.
 */
package io.pravega.segmentstore.storage.chunklayer;

import com.google.common.base.Preconditions;
import io.pravega.common.Exceptions;
import io.pravega.common.LoggerHelpers;
import io.pravega.common.Timer;
import io.pravega.common.concurrent.Futures;
import io.pravega.common.io.BoundedInputStream;
import io.pravega.segmentstore.contracts.BadOffsetException;
import io.pravega.segmentstore.storage.SegmentHandle;
import io.pravega.segmentstore.storage.StorageFullException;
import io.pravega.segmentstore.storage.StorageNotPrimaryException;
import io.pravega.segmentstore.storage.metadata.ChunkMetadata;
import io.pravega.segmentstore.storage.metadata.MetadataTransaction;
import io.pravega.segmentstore.storage.metadata.SegmentMetadata;
import io.pravega.segmentstore.storage.metadata.StorageMetadataWritesFencedOutException;
import lombok.SneakyThrows;
import lombok.extern.slf4j.Slf4j;
import lombok.val;

import java.io.ByteArrayInputStream;
import java.io.InputStream;
import java.util.Arrays;
import java.util.List;
import java.util.Vector;
import java.util.concurrent.Callable;
import java.util.concurrent.CompletableFuture;
import java.util.concurrent.CompletionException;
import java.util.concurrent.atomic.AtomicInteger;
import java.util.concurrent.atomic.AtomicLong;
import java.util.concurrent.atomic.AtomicReference;

import static io.pravega.segmentstore.storage.chunklayer.ChunkStorageMetrics.SLTS_NUM_CHUNKS_ADDED;
import static io.pravega.segmentstore.storage.chunklayer.ChunkStorageMetrics.SLTS_SYSTEM_NUM_CHUNKS_ADDED;
import static io.pravega.segmentstore.storage.chunklayer.ChunkStorageMetrics.SLTS_SYSTEM_WRITE_BYTES;
import static io.pravega.segmentstore.storage.chunklayer.ChunkStorageMetrics.SLTS_SYSTEM_WRITE_LATENCY;
import static io.pravega.segmentstore.storage.chunklayer.ChunkStorageMetrics.SLTS_WRITE_BYTES;
import static io.pravega.segmentstore.storage.chunklayer.ChunkStorageMetrics.SLTS_WRITE_INSTANT_TPUT;
import static io.pravega.segmentstore.storage.chunklayer.ChunkStorageMetrics.SLTS_WRITE_LATENCY;

/**
 * Implements the write operation.
 */
@Slf4j
class WriteOperation implements Callable<CompletableFuture<Void>> {
    private final SegmentHandle handle;
    private final long offset;
    private final InputStream data;
    private final int length;
    private final ChunkedSegmentStorage chunkedSegmentStorage;
    private final long traceId;
    private final Timer timer;
    private final List<SystemJournal.SystemJournalRecord> systemLogRecords = new Vector<>();
    private final List<ChunkNameOffsetPair> newReadIndexEntries = new Vector<>();
    private final AtomicInteger chunksAddedCount = new AtomicInteger();

    private volatile boolean isCommitted = false;
    private volatile SegmentMetadata segmentMetadata;
    private volatile boolean isSystemSegment;

    // Check if this is a first write after ownership changed.
    private volatile boolean isFirstWriteAfterFailover;
    private volatile boolean skipOverFailedChunk;

    private final AtomicReference<ChunkMetadata> lastChunkMetadata = new AtomicReference<>(null);
    private volatile ChunkHandle chunkHandle = null;
    private final AtomicInteger bytesRemaining = new AtomicInteger();

    private final AtomicInteger totalBytesRead = new AtomicInteger();

    private final AtomicLong currentOffset = new AtomicLong();

    private volatile boolean didSegmentLayoutChange = false;

    WriteOperation(ChunkedSegmentStorage chunkedSegmentStorage, SegmentHandle handle, long offset, InputStream data, int length) {
        this.handle = handle;
        this.offset = offset;
        this.data = data;
        this.length = length;
        this.chunkedSegmentStorage = chunkedSegmentStorage;
        traceId = LoggerHelpers.traceEnter(log, "write", handle, offset, length);
        timer = new Timer();
    }

    @Override
    public CompletableFuture<Void> call() {
        // Validate preconditions.
        checkPreconditions();
        log.debug("{} write - started op={}, segment={}, offset={} length={}.",
                chunkedSegmentStorage.getLogPrefix(), System.identityHashCode(this), handle.getSegmentName(), offset, length);

        val streamSegmentName = handle.getSegmentName();
        return ChunkedSegmentStorage.tryWith(chunkedSegmentStorage.getMetadataStore().beginTransaction(false, handle.getSegmentName()),
                txn -> {
                    didSegmentLayoutChange = false;

                    // Retrieve metadata.
                    return txn.get(streamSegmentName)
                            .thenComposeAsync(storageMetadata -> {
                                segmentMetadata = (SegmentMetadata) storageMetadata;
                                // Validate preconditions.
                                checkState();

                                isSystemSegment = chunkedSegmentStorage.isStorageSystemSegment(segmentMetadata);

                                // Check if this is a first write after ownership changed.
                                isFirstWriteAfterFailover = segmentMetadata.isOwnershipChanged();

                                lastChunkMetadata.set(null);
                                chunkHandle = null;
                                bytesRemaining.set(length);
                                currentOffset.set(offset);

                                // Get the last chunk segmentMetadata for the segment.

                                return getLastChunk(txn)
                                        .thenComposeAsync(v ->
                                                        writeData(txn)
                                                                .thenComposeAsync(vv ->
                                                                                commit(txn)
                                                                                        .thenApplyAsync(vvvv ->
                                                                                                postCommit(), chunkedSegmentStorage.getExecutor())
                                                                                        .exceptionally(this::handleException),
                                                                        chunkedSegmentStorage.getExecutor())
                                                                .thenRunAsync(this::logEnd, chunkedSegmentStorage.getExecutor()),
                                                chunkedSegmentStorage.getExecutor());
                            }, chunkedSegmentStorage.getExecutor());
                }, chunkedSegmentStorage.getExecutor())
                .exceptionally(ex -> (Void) handleException(ex));
    }

    private Object handleException(Throwable e) {
        log.debug("{} write - exception op={}, segment={}, offset={}, length={}.",
                chunkedSegmentStorage.getLogPrefix(), System.identityHashCode(this), handle.getSegmentName(), offset, length);
        val ex = Exceptions.unwrap(e);
        if (ex instanceof StorageMetadataWritesFencedOutException) {
            throw new CompletionException(new StorageNotPrimaryException(handle.getSegmentName(), ex));
        }
        if (ex instanceof ChunkStorageFullException) {
            throw new CompletionException(new StorageFullException(handle.getSegmentName(), ex));
        }
        throw new CompletionException(ex);
    }

    private Object postCommit() {
        // Post commit actions.
        // Update the read index.
        chunkedSegmentStorage.getReadIndexCache().addIndexEntries(handle.getSegmentName(), newReadIndexEntries);
        return null;
    }

    private CompletableFuture<Void> getLastChunk(MetadataTransaction txn) {
        if (null != segmentMetadata.getLastChunk()) {
            return txn.get(segmentMetadata.getLastChunk())
                    .thenAcceptAsync(storageMetadata1 -> lastChunkMetadata.set((ChunkMetadata) storageMetadata1), chunkedSegmentStorage.getExecutor());
        } else {
            return CompletableFuture.completedFuture(null);
        }
    }

    private void logEnd() {
        val elapsed = timer.getElapsed();
        SLTS_WRITE_LATENCY.reportSuccessEvent(elapsed);
        SLTS_WRITE_BYTES.add(length);
        SLTS_NUM_CHUNKS_ADDED.reportSuccessValue(chunksAddedCount.get());
        if (segmentMetadata.isStorageSystemSegment()) {
            SLTS_SYSTEM_WRITE_LATENCY.reportSuccessEvent(elapsed);
            SLTS_SYSTEM_WRITE_BYTES.add(length);
            SLTS_SYSTEM_NUM_CHUNKS_ADDED.reportSuccessValue(chunksAddedCount.get());
            chunkedSegmentStorage.reportMetricsForSystemSegment(segmentMetadata);
        }
        if (elapsed.toMillis() > 0) {
            val bytesPerSecond = 1000L * length / elapsed.toMillis();
            SLTS_WRITE_INSTANT_TPUT.reportSuccessValue(bytesPerSecond);
        }
        if (chunkedSegmentStorage.getConfig().getLateWarningThresholdInMillis() < elapsed.toMillis()) {
            log.warn("{} write - late op={}, segment={}, offset={}, length={}, latency={}.",
                    chunkedSegmentStorage.getLogPrefix(), System.identityHashCode(this), handle.getSegmentName(), offset, length, elapsed.toMillis());
        } else {
            log.debug("{} write - finished op={}, segment={}, offset={}, length={}, latency={}.",
                    chunkedSegmentStorage.getLogPrefix(), System.identityHashCode(this), handle.getSegmentName(), offset, length, elapsed.toMillis());
        }
        LoggerHelpers.traceLeave(log, "write", traceId, handle, offset);
    }

    private CompletableFuture<Void> commit(MetadataTransaction txn) {
        // commit all system log records if required.
        if (isSystemSegment && systemLogRecords.size() > 0) {
            // commit all system log records.
            txn.setExternalCommitStep(() -> chunkedSegmentStorage.getSystemJournal().commitRecords(systemLogRecords));
        }
        // Commit
        return txn.commit()
                .thenRunAsync(() -> isCommitted = true, chunkedSegmentStorage.getExecutor());

    }

    private CompletableFuture<Void> writeData(MetadataTransaction txn) {
        val oldChunkCount = segmentMetadata.getChunkCount();
        val oldLength = segmentMetadata.getLength();

        final byte[] expectedContent;
        final InputStream inputStream;
        if (shouldValidateData()) {
            // Read entire input stream at once and save the content for the later use during validation.
            expectedContent = readNBytes(data, length);
            inputStream = new ByteArrayInputStream(expectedContent);
        } else {
            expectedContent = null;
            inputStream = data;
        }

        return Futures.loop(
                () -> bytesRemaining.get() > 0,
                () -> {
                    // Check if new chunk needs to be added.
                    // This could be either because there are no existing chunks or last chunk has reached max rolling length.
                    return openChunkToWrite(txn)
                            .thenComposeAsync(v -> {
                                // Calculate the data that needs to be written.
                                val oldOffset = currentOffset.get();
                                val offsetToWriteAt = currentOffset.get() - segmentMetadata.getLastChunkStartOffset();
                                val writeSize = (int) Math.min(bytesRemaining.get(), segmentMetadata.getMaxRollinglength() - offsetToWriteAt);

                                // Write data to last chunk.
                                return writeToChunk(txn,
                                        segmentMetadata,
                                        inputStream,
                                        chunkHandle, lastChunkMetadata.get(), offsetToWriteAt, writeSize, expectedContent
                                )
                                .thenRunAsync(() -> {
                                    // Update block index.
                                    if (!segmentMetadata.isStorageSystemSegment()) {
                                        chunkedSegmentStorage.addBlockIndexEntriesForChunk(txn,
                                                segmentMetadata.getName(),
                                                chunkHandle.getChunkName(),
                                                segmentMetadata.getLastChunkStartOffset(),
                                                oldOffset,
                                                segmentMetadata.getLength());
                                    }
                                }, chunkedSegmentStorage.getExecutor());
                            }, chunkedSegmentStorage.getExecutor());
                }, chunkedSegmentStorage.getExecutor())
                .thenRunAsync(() -> {
                    // Check invariants.
                    segmentMetadata.checkInvariants();
                    Preconditions.checkState(totalBytesRead.get() == length, "totalBytesRead (%s) must match length(%s)",
                            totalBytesRead.get(), length);
                    Preconditions.checkState(oldChunkCount + chunksAddedCount.get() == segmentMetadata.getChunkCount(),
                            "Number of chunks do not match. old value (%s) + number of chunks added (%s) must match current chunk count(%s)",
                            oldChunkCount, chunksAddedCount.get(), segmentMetadata.getChunkCount());
                    Preconditions.checkState(oldLength + length == segmentMetadata.getLength(),
                            "New length must match. old value (%s) + length (%s) must match current chunk count(%s)",
                            oldLength, length, segmentMetadata.getLength());
                    if (null != lastChunkMetadata.get()) {
                        Preconditions.checkState(segmentMetadata.getLastChunkStartOffset() + lastChunkMetadata.get().getLength() == segmentMetadata.getLength(),
                                "Last chunk start offset (%s) + Last chunk length (%s) must match segment length (%s)",
                                segmentMetadata.getLastChunkStartOffset(), lastChunkMetadata.get().getLength(), segmentMetadata.getLength());
                    }
                }, chunkedSegmentStorage.getExecutor());
    }

    private CompletableFuture<Void> openChunkToWrite(MetadataTransaction txn) {
        if (null == lastChunkMetadata.get()
                || (lastChunkMetadata.get().getLength() >= segmentMetadata.getMaxRollinglength())
                || isFirstWriteAfterFailover
                || skipOverFailedChunk
                || !chunkedSegmentStorage.shouldAppend()) {
            return addNewChunk(txn);

        } else {
            // No new chunk needed just write data to existing chunk.
            chunkHandle = ChunkHandle.writeHandle(lastChunkMetadata.get().getName());
            return CompletableFuture.completedFuture(null);
        }
    }

    private CompletableFuture<Void> addNewChunk(MetadataTransaction txn) {
        // Create new chunk
        String newChunkName = chunkedSegmentStorage.getNewChunkName(handle.getSegmentName(), segmentMetadata.getLength());

        return chunkedSegmentStorage.getGarbageCollector().trackNewChunk(txn.getVersion(), newChunkName)
                .thenComposeAsync( v -> {
                    CompletableFuture<ChunkHandle> createdHandle;
                    if (chunkedSegmentStorage.shouldAppend()) {
                        createdHandle = chunkedSegmentStorage.getChunkStorage().create(newChunkName);
                    } else {
                        createdHandle = CompletableFuture.completedFuture(ChunkHandle.writeHandle(newChunkName));
                    }
                    return createdHandle
                            .thenAcceptAsync(h -> {
                                chunkHandle = h;
                                String previousLastChunkName = lastChunkMetadata.get() == null ? null : lastChunkMetadata.get().getName();

                                // update first and last chunks.
                                lastChunkMetadata.set(updateMetadataForChunkAddition(txn,
                                        segmentMetadata,
                                        newChunkName,
                                        isFirstWriteAfterFailover,
                                        lastChunkMetadata.get()));

                                // Record the creation of new chunk.
                                if (isSystemSegment) {
                                    addSystemLogRecord(systemLogRecords,
                                            handle.getSegmentName(),
                                            segmentMetadata.getLength(),
                                            previousLastChunkName,
                                            newChunkName);
                                    txn.markPinned(lastChunkMetadata.get());
                                }
                                // Update read index.
                                newReadIndexEntries.add(new ChunkNameOffsetPair(segmentMetadata.getLength(), newChunkName));

                                isFirstWriteAfterFailover = false;
                                skipOverFailedChunk = false;
                                didSegmentLayoutChange = true;
                                chunksAddedCount.incrementAndGet();

                                log.debug("{} write - New chunk added - op={}, segment={}, chunk={}, offset={}.",
                                        chunkedSegmentStorage.getLogPrefix(), System.identityHashCode(this), handle.getSegmentName(), newChunkName, segmentMetadata.getLength());
                            }, chunkedSegmentStorage.getExecutor());
        }, chunkedSegmentStorage.getExecutor());
    }

    private void checkState() {
        val streamSegmentName = handle.getSegmentName();
        chunkedSegmentStorage.checkSegmentExists(streamSegmentName, segmentMetadata);
        segmentMetadata.checkInvariants();
        chunkedSegmentStorage.checkNotSealed(streamSegmentName, segmentMetadata);
        chunkedSegmentStorage.checkOwnership(streamSegmentName, segmentMetadata);

        // Validate that offset is correct.
        if ((segmentMetadata.getLength()) != offset) {
            throw new CompletionException(new BadOffsetException(handle.getSegmentName(), segmentMetadata.getLength(), offset));
        }
    }

    private void checkPreconditions() {
        Preconditions.checkArgument(null != data, "data must not be null");
        Preconditions.checkArgument(!handle.isReadOnly(), "handle must not be read only. Segment = %s", handle.getSegmentName());
        Preconditions.checkArgument(offset >= 0, "offset must be non negative. Segment = %s", handle.getSegmentName());
        Preconditions.checkArgument(length >= 0, "length must be non negative. Segment = %s", handle.getSegmentName());
    }

    /**
     * Updates the segment metadata for the newly added chunk.
     */
    private ChunkMetadata updateMetadataForChunkAddition(MetadataTransaction txn,
                                                         SegmentMetadata segmentMetadata,
                                                         String newChunkName,
                                                         boolean isFirstWriteAfterFailover,
                                                         ChunkMetadata lastChunkMetadata) {
        ChunkMetadata newChunkMetadata = ChunkMetadata.builder()
                .name(newChunkName)
                .build();
        newChunkMetadata.setActive(true);
        segmentMetadata.setLastChunk(newChunkName);
        if (lastChunkMetadata == null) {
            segmentMetadata.setFirstChunk(newChunkName);
        } else {
            lastChunkMetadata.setNextChunk(newChunkName);
            txn.update(lastChunkMetadata);
        }
        segmentMetadata.setLastChunkStartOffset(segmentMetadata.getLength());

        // Reset ownershipChanged flag after first write is done.
        if (isFirstWriteAfterFailover) {
            segmentMetadata.setOwnerEpoch(chunkedSegmentStorage.getEpoch());
            segmentMetadata.setOwnershipChanged(false);
            log.debug("{} write - First write after failover - op={}, segment={}.", chunkedSegmentStorage.getLogPrefix(), System.identityHashCode(this), segmentMetadata.getName());
        }
        segmentMetadata.setChunkCount(segmentMetadata.getChunkCount() + 1);

        // Update the transaction.
        txn.create(newChunkMetadata);
        txn.update(segmentMetadata);
        return newChunkMetadata;
    }

    /**
     * Adds a system log.
     *
     * @param systemLogRecords  List of system records.
     * @param streamSegmentName Name of the segment.
     * @param offset            Offset at which new chunk was added.
     * @param oldChunkName      Name of the previous last chunk.
     * @param newChunkName      Name of the new last chunk.
     */
    private void addSystemLogRecord(List<SystemJournal.SystemJournalRecord> systemLogRecords, String streamSegmentName, long offset, String oldChunkName, String newChunkName) {
        systemLogRecords.add(
                SystemJournal.ChunkAddedRecord.builder()
                        .segmentName(streamSegmentName)
                        .offset(offset)
                        .oldChunkName(oldChunkName)
                        .newChunkName(newChunkName)
                        .build());
    }

    /**
     * Write to chunk.
     */
    private CompletableFuture<Void> writeToChunk(MetadataTransaction txn,
                                                 SegmentMetadata segmentMetadata,
                                                 InputStream data,
                                                 ChunkHandle chunkHandle,
                                                 ChunkMetadata chunkWrittenMetadata,
                                                 long offsetToWriteAt,
                                                 int bytesCount,
                                                 byte[] expectedContent) {
        Preconditions.checkState( bytesCount > 0, "bytesCount must be positive. Segment=%s Chunk=%s offsetToWriteAt=%s bytesCount=%s", segmentMetadata, chunkWrittenMetadata, offsetToWriteAt, bytesCount);
        // Finally write the data.
        val bis = new BoundedInputStream(data, bytesCount);
        CompletableFuture<Integer> retValue;
        if (chunkedSegmentStorage.shouldAppend()) {
            retValue = chunkedSegmentStorage.getChunkStorage().write(chunkHandle, offsetToWriteAt, bytesCount, bis);
        } else {
            retValue = chunkedSegmentStorage.getChunkStorage().createWithContent(chunkHandle.getChunkName(), bytesCount, bis)
                    .thenApplyAsync(h -> bytesCount, chunkedSegmentStorage.getExecutor());
        }
        return retValue
                .thenComposeAsync(bytesWritten -> {
                    // Validate.
                    Preconditions.checkState(bytesWritten == bytesCount,
                            "bytesWritten (%s) must equal bytesCount(%s). Segment=%s Chunk=%s offsetToWriteAt=%s",
                            bytesWritten, bytesCount, segmentMetadata, chunkWrittenMetadata, offsetToWriteAt);

                    CompletableFuture<Void> validation = CompletableFuture.completedFuture(null);
                    if (chunkedSegmentStorage.getConfig().isSelfCheckForMetadataEnabled()) {
                        validation = validation.thenComposeAsync(v ->
                                chunkedSegmentStorage.getChunkStorage().getInfo(chunkHandle.getChunkName())
                                    .thenAcceptAsync( chunkInfo -> {
                                        Preconditions.checkState(chunkInfo.getLength() == (chunkWrittenMetadata.getLength() + bytesWritten),
                                                "Length of chunk does not match expected length. Expected (%s) Actual (%s)",
                                                chunkWrittenMetadata.getLength() + bytesWritten, chunkInfo.getLength());
                                    }, chunkedSegmentStorage.getExecutor()), chunkedSegmentStorage.getExecutor());
                    }

                    if (shouldValidateData()) {
                        validation = validation.thenComposeAsync(v ->
                                validateWrittenData(chunkHandle, offsetToWriteAt, totalBytesRead.get(), bytesCount, expectedContent),
                                chunkedSegmentStorage.getExecutor());
                    }
                    return validation
                            .thenApplyAsync( v -> bytesWritten, chunkedSegmentStorage.getExecutor());
                }, chunkedSegmentStorage.getExecutor())
                .thenAcceptAsync(bytesWritten -> {
                    // Update the metadata for segment and chunk.
                    segmentMetadata.setLength(segmentMetadata.getLength() + bytesWritten);
                    chunkWrittenMetadata.setLength(chunkWrittenMetadata.getLength() + bytesWritten);
                    txn.update(chunkWrittenMetadata);
                    txn.update(segmentMetadata);

                    // Update iteration state
                    bytesRemaining.addAndGet(-bytesWritten);
                    currentOffset.addAndGet(bytesWritten);
<<<<<<< HEAD
                    totalBytesRead.addAndGet(bytesWritten);
=======
                    // Add system journal record for append.
                    if (isSystemSegment) {
                        systemLogRecords.add(
                                SystemJournal.AppendRecord.builder()
                                        .segmentName(segmentMetadata.getName())
                                        .chunkName(chunkWrittenMetadata.getName())
                                        .offset(offsetToWriteAt)
                                        .length(bytesWritten)
                                        .build());
                    }
>>>>>>> 59a2a024
                }, chunkedSegmentStorage.getExecutor())
                .handleAsync((v, e) -> {
                    if (null != e) {
                        val ex = Exceptions.unwrap(e);
                        if (ex instanceof InvalidOffsetException) {
                            val invalidEx = (InvalidOffsetException) ex;
                            // if the length of chunk on the LTS is greater, then just skip this chunk.
                            // This could happen if the previous write failed while writing data and chunk was partially written.
                            if (invalidEx.getExpectedOffset() > offsetToWriteAt) {
                                skipOverFailedChunk = true;
                                log.debug("{} write - skipping partially written chunk op={}, segment={}, chunk={} expected={} given={}.",
                                        chunkedSegmentStorage.getLogPrefix(), System.identityHashCode(this), handle.getSegmentName(),
                                        chunkHandle.getChunkName(), invalidEx.getExpectedOffset(), invalidEx.getGivenOffset());
                                return null;
                            }
                            throw new CompletionException(new BadOffsetException(segmentMetadata.getName(),
                                    currentOffset.get() + ((InvalidOffsetException) ex).getExpectedOffset(),
                                    currentOffset.get() + ((InvalidOffsetException) ex).getGivenOffset()));
                        }

                        throw new CompletionException(ex);
                    }
                    return v;
                }, chunkedSegmentStorage.getExecutor());
    }

    private CompletableFuture<Void> validateWrittenData(ChunkHandle chunkHandle, long startOffsetInChunk, int startOffestInInputData, int bytesCount, byte[] expectedContent) {
        val bufferForRead = new byte[bytesCount];
        return readChunk(chunkHandle, startOffsetInChunk, bytesCount, bufferForRead)
                .thenAcceptAsync(v -> {
                    val mismatch = Arrays.mismatch(bufferForRead, 0, bytesCount,
                            expectedContent, startOffestInInputData, startOffestInInputData + bytesCount);
                        Preconditions.checkState(-1 == mismatch, "Data read from chunk differs from data written at offset %s",
                                startOffsetInChunk + mismatch );
                }, chunkedSegmentStorage.getExecutor());
    }

    private CompletableFuture<Void> readChunk(ChunkHandle chunkHandle,
                                              long fromOffset,
                                              int bytesToRead,
                                              byte[] buffer) {
        val chunkBytesRemaining = new AtomicInteger(bytesToRead);
        val chunkFromOffset = new AtomicLong(fromOffset);
        val chunkBufferOffset = new AtomicInteger(0);
        return Futures.loop(
                () -> chunkBytesRemaining.get() > 0,
                () -> chunkedSegmentStorage.getChunkStorage().read(chunkHandle,
                                chunkFromOffset.get(),
                                chunkBytesRemaining.get(),
                                buffer,
                                chunkBufferOffset.get())
                        .thenAccept(n -> {
                            Preconditions.checkState(n != 0, "Zero bytes read chunk=%s, fromOffset=%d", chunkHandle.getChunkName(), fromOffset);
                            chunkBytesRemaining.addAndGet(-n);
                            chunkFromOffset.addAndGet(n);
                            chunkBufferOffset.addAndGet(n);
                        }),
                chunkedSegmentStorage.getExecutor());
    }

    @SneakyThrows
    private static byte[] readNBytes(InputStream data, int bytesCount) {
        return data.readNBytes(bytesCount);
    }

    private boolean shouldValidateData() {
        return chunkedSegmentStorage.getConfig().isSelfCheckForDataEnabled() && chunkedSegmentStorage.getChunkStorage().supportsDataIntegrityCheck();
    }

}<|MERGE_RESOLUTION|>--- conflicted
+++ resolved
@@ -468,9 +468,7 @@
                     // Update iteration state
                     bytesRemaining.addAndGet(-bytesWritten);
                     currentOffset.addAndGet(bytesWritten);
-<<<<<<< HEAD
                     totalBytesRead.addAndGet(bytesWritten);
-=======
                     // Add system journal record for append.
                     if (isSystemSegment) {
                         systemLogRecords.add(
@@ -481,7 +479,6 @@
                                         .length(bytesWritten)
                                         .build());
                     }
->>>>>>> 59a2a024
                 }, chunkedSegmentStorage.getExecutor())
                 .handleAsync((v, e) -> {
                     if (null != e) {
