/**
 * Copyright Pravega Authors.
 *
 * Licensed under the Apache License, Version 2.0 (the "License");
 * you may not use this file except in compliance with the License.
 * You may obtain a copy of the License at
 *
 *     http://www.apache.org/licenses/LICENSE-2.0
 *
 * Unless required by applicable law or agreed to in writing, software
 * distributed under the License is distributed on an "AS IS" BASIS,
 * WITHOUT WARRANTIES OR CONDITIONS OF ANY KIND, either express or implied.
 * See the License for the specific language governing permissions and
 * limitations under the License.
 */
package io.pravega.segmentstore.storage.chunklayer;

import com.google.common.annotations.Beta;
import com.google.common.base.Preconditions;
import io.pravega.common.Exceptions;
import io.pravega.common.LoggerHelpers;
import io.pravega.common.Timer;
import io.pravega.common.concurrent.Futures;
import io.pravega.common.concurrent.MultiKeySequentialProcessor;
import io.pravega.common.util.ImmutableDate;
import io.pravega.segmentstore.contracts.SegmentProperties;
import io.pravega.segmentstore.contracts.StreamSegmentExistsException;
import io.pravega.segmentstore.contracts.StreamSegmentInformation;
import io.pravega.segmentstore.contracts.StreamSegmentNotExistsException;
import io.pravega.segmentstore.contracts.StreamSegmentSealedException;
import io.pravega.segmentstore.storage.SegmentHandle;
import io.pravega.segmentstore.storage.SegmentRollingPolicy;
import io.pravega.segmentstore.storage.Storage;
import io.pravega.segmentstore.storage.StorageNotPrimaryException;
import io.pravega.segmentstore.storage.metadata.ChunkMetadata;
import io.pravega.segmentstore.storage.metadata.ChunkMetadataStore;
import io.pravega.segmentstore.storage.metadata.MetadataTransaction;
import io.pravega.segmentstore.storage.metadata.ReadIndexBlockMetadata;
import io.pravega.segmentstore.storage.metadata.SegmentMetadata;
import io.pravega.segmentstore.storage.metadata.StatusFlags;
import io.pravega.segmentstore.storage.metadata.StorageMetadataWritesFencedOutException;
import io.pravega.shared.NameUtils;
import lombok.Getter;
import lombok.extern.slf4j.Slf4j;
import lombok.val;

import javax.annotation.concurrent.GuardedBy;
import java.io.InputStream;
import java.time.Duration;
import java.util.Arrays;
import java.util.ConcurrentModificationException;
import java.util.HashSet;
import java.util.Iterator;
import java.util.List;
import java.util.concurrent.Callable;
import java.util.concurrent.CompletableFuture;
import java.util.concurrent.CompletionException;
import java.util.concurrent.Executor;
import java.util.concurrent.ScheduledExecutorService;
import java.util.concurrent.ScheduledFuture;
import java.util.concurrent.TimeUnit;
import java.util.concurrent.atomic.AtomicBoolean;
import java.util.function.Function;

import static io.pravega.segmentstore.storage.chunklayer.ChunkStorageMetrics.SLTS_CREATE_COUNT;
import static io.pravega.segmentstore.storage.chunklayer.ChunkStorageMetrics.SLTS_CREATE_LATENCY;
import static io.pravega.segmentstore.storage.chunklayer.ChunkStorageMetrics.SLTS_DELETE_COUNT;
import static io.pravega.segmentstore.storage.chunklayer.ChunkStorageMetrics.SLTS_DELETE_LATENCY;
import static io.pravega.shared.MetricsNames.STORAGE_METADATA_NUM_CHUNKS;
import static io.pravega.shared.MetricsNames.STORAGE_METADATA_SIZE;

/**
 * Implements storage for segments using {@link ChunkStorage} and {@link ChunkMetadataStore}.
 * The metadata about the segments is stored in metadataStore using two types of records {@link SegmentMetadata} and {@link ChunkMetadata}.
 * Any changes to layout must be made inside a {@link MetadataTransaction} which will atomically change the records upon
 * {@link MetadataTransaction#commit()}.
 * Detailed design is documented here https://github.com/pravega/pravega/wiki/PDP-34:-Simplified-Tier-2
 */
@Slf4j
@Beta
public class ChunkedSegmentStorage implements Storage, StatsReporter {
    /**
     * Configuration options for this ChunkedSegmentStorage instance.
     */
    @Getter
    private final ChunkedSegmentStorageConfig config;

    /**
     * Metadata store containing all storage data.
     * Initialized by segment container via {@link ChunkedSegmentStorage#bootstrap(SnapshotInfoStore, AbstractTaskQueueManager)} ()}.
     */
    @Getter
    private final ChunkMetadataStore metadataStore;

    /**
     * Underlying {@link ChunkStorage} to use to read and write data.
     */
    @Getter
    private final ChunkStorage chunkStorage;

    /**
     * Storage executor object.
     */
    @Getter
    private final Executor executor;

    /**
     * Tracks whether this instance is closed or not.
     */
    private final AtomicBoolean closed;

    /**
     * Current epoch of the {@link Storage} instance.
     * Initialized by segment container via {@link ChunkedSegmentStorage#initialize(long)}.
     */
    @Getter
    private volatile long epoch;

    /**
     * Id of the current Container.
     * Initialized by segment container via {@link ChunkedSegmentStorage#bootstrap(SnapshotInfoStore, AbstractTaskQueueManager)}.
     */
    @Getter
    private final int containerId;

    /**
     * {@link SystemJournal} that logs all changes to system segment layout so that they can be are used during system bootstrap.
     */
    @Getter
    private final SystemJournal systemJournal;

    /**
     * {@link ReadIndexCache} that has index of chunks by start offset
     */
    @Getter
    private final ReadIndexCache readIndexCache;

    /**
     * Prefix string to use for logging.
     */
    @Getter
    private String logPrefix;

    /**
     * Instance of {@link MultiKeySequentialProcessor}.
     */
    private final MultiKeySequentialProcessor<String> taskProcessor;

    @GuardedBy("activeSegments")
    private final HashSet<String> activeRequests = new HashSet<>();

    @Getter
    private final GarbageCollector garbageCollector;

    private final ScheduledFuture<?> reporter;

    private AbstractTaskQueueManager<GarbageCollector.TaskInfo> taskQueue;

    /**
     * Creates a new instance of the ChunkedSegmentStorage class.
     *
     * @param containerId   container id.
     * @param chunkStorage  ChunkStorage instance.
     * @param metadataStore Metadata store.
     * @param executor      A {@link ScheduledExecutorService} for async operations.
     * @param config        Configuration options for this ChunkedSegmentStorage instance.
     */
    public ChunkedSegmentStorage(int containerId, ChunkStorage chunkStorage, ChunkMetadataStore metadataStore, ScheduledExecutorService executor, ChunkedSegmentStorageConfig config) {
        this.containerId = containerId;
        this.config = Preconditions.checkNotNull(config, "config");
        this.chunkStorage = Preconditions.checkNotNull(chunkStorage, "chunkStorage");
        this.metadataStore = Preconditions.checkNotNull(metadataStore, "metadataStore");
        this.executor = Preconditions.checkNotNull(executor, "executor");
        this.readIndexCache = new ReadIndexCache(config.getMaxIndexedSegments(),
                config.getMaxIndexedChunks());
        this.taskProcessor = new MultiKeySequentialProcessor<>(this.executor);
        this.garbageCollector = new GarbageCollector(containerId,
                chunkStorage,
                metadataStore,
                config,
                executor,
                System::currentTimeMillis,
                duration -> Futures.delayedFuture(duration, executor));

        this.systemJournal = new SystemJournal(containerId,
                chunkStorage,
                metadataStore,
                garbageCollector,
                config,
                executor);
        this.closed = new AtomicBoolean(false);
        this.reporter = executor.scheduleAtFixedRate(this::report, 1000, 1000, TimeUnit.MILLISECONDS);
    }

    /**
     * Initializes the ChunkedSegmentStorage and bootstrap the metadata about storage metadata segments by reading and processing the journal.
     *
     * @param snapshotInfoStore Store that saves {@link SnapshotInfo}.
     * @param taskQueue  Task queue to use for garbage collection.
     */
    public CompletableFuture<Void> bootstrap(SnapshotInfoStore snapshotInfoStore, AbstractTaskQueueManager<GarbageCollector.TaskInfo> taskQueue) {

        this.logPrefix = String.format("ChunkedSegmentStorage[%d]", containerId);
        this.taskQueue = taskQueue;
        // Now bootstrap
        return this.systemJournal.bootstrap(epoch, snapshotInfoStore);
    }

    /**
     * Concludes and finalizes the boostrap.
     * @return
     */
    public CompletableFuture<Void> finishBootstrap() {
        return garbageCollector.initialize(taskQueue);
    }

    @Override
    public void initialize(long containerEpoch) {
        this.epoch = containerEpoch;
    }

    @Override
    public CompletableFuture<SegmentHandle> openWrite(String streamSegmentName) {
        checkInitialized();
        return executeSerialized(() -> {
            val traceId = LoggerHelpers.traceEnter(log, "openWrite", streamSegmentName);
            Preconditions.checkNotNull(streamSegmentName, "streamSegmentName");
            return tryWith(metadataStore.beginTransaction(false, streamSegmentName),
                    txn -> txn.get(streamSegmentName)
                            .thenComposeAsync(storageMetadata -> {
                                val segmentMetadata = (SegmentMetadata) storageMetadata;
                                checkSegmentExists(streamSegmentName, segmentMetadata);
                                segmentMetadata.checkInvariants();
                                // This segment was created by an older segment store. Need to start a fresh new chunk.
                                final CompletableFuture<Void> f;
                                if (segmentMetadata.getOwnerEpoch() < this.epoch) {
                                    log.debug("{} openWrite - Segment needs ownership change - segment={}.", logPrefix, segmentMetadata.getName());
                                    f = claimOwnership(txn, segmentMetadata)
                                            .exceptionally(e -> {
                                                val ex = Exceptions.unwrap(e);
                                                if (ex instanceof StorageMetadataWritesFencedOutException) {
                                                    throw new CompletionException(new StorageNotPrimaryException(streamSegmentName, ex));
                                                }
                                                throw new CompletionException(ex);
                                            });
                                } else {
                                    f = CompletableFuture.completedFuture(null);
                                }
                                return f.thenApplyAsync(v -> {
                                    // If created by newer instance then abort.
                                    checkOwnership(streamSegmentName, segmentMetadata);

                                    // This instance is the owner, return a handle.
                                    val retValue = SegmentStorageHandle.writeHandle(streamSegmentName);
                                    LoggerHelpers.traceLeave(log, "openWrite", traceId, retValue);
                                    return retValue;
                                }, executor);
                            }, executor),
                    executor);
        }, streamSegmentName);
    }

    /**
     * Checks ownership and adjusts the length of the segment if required.
     *
     * @param txn             Active {@link MetadataTransaction}.
     * @param segmentMetadata {@link SegmentMetadata} for the segment to change ownership for.
     *                        throws ChunkStorageException    In case of any chunk storage related errors.
     *                        throws StorageMetadataException In case of any chunk metadata store related errors.
     */
    private CompletableFuture<Void> claimOwnership(MetadataTransaction txn, SegmentMetadata segmentMetadata) {
        // Get the last chunk
        val lastChunkName = segmentMetadata.getLastChunk();
        final CompletableFuture<Boolean> f;
        if (shouldAppend() && null != lastChunkName) {
            f = txn.get(lastChunkName)
                    .thenComposeAsync(storageMetadata -> {
                        val lastChunk = (ChunkMetadata) storageMetadata;
                        Preconditions.checkState(null != lastChunk, "last chunk metadata must not be null.");
                        Preconditions.checkState(null != lastChunk.getName(), "Name of last chunk must not be null.");
                        log.debug("{} claimOwnership - current last chunk - segment={}, last chunk={}, Length={}.",
                                logPrefix,
                                segmentMetadata.getName(),
                                lastChunk.getName(),
                                lastChunk.getLength());
                        return chunkStorage.getInfo(lastChunkName)
                                .thenApplyAsync(chunkInfo -> {
                                    Preconditions.checkState(chunkInfo != null, "chunkInfo for last chunk must not be null.");
                                    Preconditions.checkState(lastChunk != null, "last chunk metadata must not be null.");
                                    // Adjust its length;
                                    if (chunkInfo.getLength() != lastChunk.getLength()) {
                                        Preconditions.checkState(chunkInfo.getLength() > lastChunk.getLength(),
                                                "Length of last chunk on LTS must be greater than what is in metadata. Chunk=%s length=%s",
                                                lastChunk, chunkInfo.getLength());
                                        // Whatever length you see right now is the final "sealed" length of the last chunk.
                                        val oldLength = segmentMetadata.getLength();
                                        lastChunk.setLength(chunkInfo.getLength());
                                        segmentMetadata.setLength(segmentMetadata.getLastChunkStartOffset() + lastChunk.getLength());
                                        if (!segmentMetadata.isStorageSystemSegment()) {
                                            addBlockIndexEntriesForChunk(txn, segmentMetadata.getName(),
                                                    lastChunk.getName(),
                                                    segmentMetadata.getLastChunkStartOffset(),
                                                    oldLength,
                                                    segmentMetadata.getLength());
                                        }
                                        txn.update(lastChunk);
                                        log.debug("{} claimOwnership - Length of last chunk adjusted - segment={}, last chunk={}, Length={}.",
                                                logPrefix,
                                                segmentMetadata.getName(),
                                                lastChunk.getName(),
                                                chunkInfo.getLength());
                                    }
                                    return true;
                                }, executor)
                                .exceptionally(e -> {
                                    val ex = Exceptions.unwrap(e);
                                    if (ex instanceof ChunkNotFoundException) {
                                        // This probably means that this instance is fenced out and newer instance truncated this segment.
                                        // Try a commit of unmodified data to fail fast.
                                        log.debug("{} claimOwnership - Last chunk was missing, failing fast - segment={}, last chunk={}.",
                                                logPrefix,
                                                segmentMetadata.getName(),
                                                lastChunk.getName());
                                        txn.update(segmentMetadata);
                                        return false;
                                    }
                                    throw new CompletionException(ex);
                                });
                    }, executor);
        } else {
            f = CompletableFuture.completedFuture(true);
        }

        return f.thenComposeAsync(shouldChange -> {
            // Claim ownership.
            // This is safe because the previous instance is definitely not an owner anymore. (even if this instance is no more owner)
            // If this instance is no more owner, then transaction commit will fail.So it is still safe.
            if (shouldChange) {
                segmentMetadata.setOwnerEpoch(this.epoch);
                segmentMetadata.setOwnershipChanged(true);
            }
            // Update and commit
            // If This instance is fenced this update will fail.
            txn.update(segmentMetadata);
            return txn.commit();
        }, executor);
    }

    @Override
    public CompletableFuture<SegmentHandle> create(String streamSegmentName, SegmentRollingPolicy rollingPolicy, Duration timeout) {
        checkInitialized();
        return executeSerialized(() -> {
            val traceId = LoggerHelpers.traceEnter(log, "create", streamSegmentName, rollingPolicy);
            val timer = new Timer();

            return tryWith(metadataStore.beginTransaction(false, streamSegmentName), txn -> {
                // Retrieve metadata and make sure it does not exist.
                return txn.get(streamSegmentName)
                        .thenComposeAsync(storageMetadata -> {
                            val oldSegmentMetadata = (SegmentMetadata) storageMetadata;
                            if (null != oldSegmentMetadata) {
                                throw new CompletionException(new StreamSegmentExistsException(streamSegmentName));
                            }

                            // Create a new record.
                            val newSegmentMetadata = SegmentMetadata.builder()
                                    .name(streamSegmentName)
                                    .maxRollinglength(rollingPolicy.getMaxLength() == 0 ? SegmentRollingPolicy.NO_ROLLING.getMaxLength() : rollingPolicy.getMaxLength())
                                    .ownerEpoch(this.epoch)
                                    .build();

                            newSegmentMetadata.setActive(true);
                            txn.create(newSegmentMetadata);
                            // commit.
                            return txn.commit()
                                    .thenApplyAsync(v -> {
                                        val retValue = SegmentStorageHandle.writeHandle(streamSegmentName);
                                        Duration elapsed = timer.getElapsed();
                                        SLTS_CREATE_LATENCY.reportSuccessEvent(elapsed);
                                        SLTS_CREATE_COUNT.inc();
                                        log.debug("{} create - segment={}, rollingPolicy={}, latency={}.", logPrefix, streamSegmentName, rollingPolicy, elapsed.toMillis());
                                        LoggerHelpers.traceLeave(log, "create", traceId, retValue);
                                        return retValue;
                                    }, executor)
                                    .handleAsync((v, e) -> {
                                        handleException(streamSegmentName, e);
                                        return v;
                                    }, executor);
                        }, executor);
            }, executor);
        }, streamSegmentName);
    }

    private void handleException(String streamSegmentName, Throwable e) {
        if (null != e) {
            val ex = Exceptions.unwrap(e);
            if (ex instanceof StorageMetadataWritesFencedOutException) {
                throw new CompletionException(new StorageNotPrimaryException(streamSegmentName, ex));
            }
            throw new CompletionException(ex);
        }
    }

    @Override
    public CompletableFuture<Void> write(SegmentHandle handle, long offset, InputStream data, int length, Duration timeout) {
        checkInitialized();
        if (null == handle) {
            return CompletableFuture.failedFuture(new IllegalArgumentException("handle must not be null"));
        }
        return executeSerialized(new WriteOperation(this, handle, offset, data, length), handle.getSegmentName());
    }

    /**
     * Gets whether given segment is a critical storage system segment.
     *
     * @param segmentMetadata Metadata for the segment.
     * @return True if this is a storage system segment.
     */
    boolean isStorageSystemSegment(SegmentMetadata segmentMetadata) {
        return null != systemJournal && segmentMetadata.isStorageSystemSegment();
    }

    @Override
    public CompletableFuture<Void> seal(SegmentHandle handle, Duration timeout) {
        checkInitialized();
        return executeSerialized(() -> {
            val traceId = LoggerHelpers.traceEnter(log, "seal", handle);
            Preconditions.checkNotNull(handle, "handle");
            String streamSegmentName = handle.getSegmentName();
            Preconditions.checkNotNull(streamSegmentName, "streamSegmentName");
            Preconditions.checkArgument(!handle.isReadOnly(), "handle must not be read only. Segment=%s", handle.getSegmentName());

            return tryWith(metadataStore.beginTransaction(false, handle.getSegmentName()), txn ->
                    txn.get(streamSegmentName)
                            .thenComposeAsync(storageMetadata -> {
                                val segmentMetadata = (SegmentMetadata) storageMetadata;
                                // Validate preconditions.
                                checkSegmentExists(streamSegmentName, segmentMetadata);
                                checkOwnership(streamSegmentName, segmentMetadata);

                                // seal if it is not already sealed.
                                if (!segmentMetadata.isSealed()) {
                                    segmentMetadata.setSealed(true);
                                    txn.update(segmentMetadata);
                                    return txn.commit();
                                } else {
                                    return CompletableFuture.completedFuture(null);
                                }
                            }, executor)
                            .thenRunAsync(() -> {
                                log.debug("{} seal - segment={}.", logPrefix, handle.getSegmentName());
                                LoggerHelpers.traceLeave(log, "seal", traceId, handle);
                            }, executor)
                            .exceptionally(e -> {
                                val ex = Exceptions.unwrap(e);
                                if (ex instanceof StorageMetadataWritesFencedOutException) {
                                    throw new CompletionException(new StorageNotPrimaryException(streamSegmentName, ex));
                                }
                                throw new CompletionException(ex);
                            }), executor);
        }, handle.getSegmentName());
    }

    @Override
    public CompletableFuture<Void> concat(SegmentHandle targetHandle, long offset, String sourceSegment, Duration timeout) {
        checkInitialized();
        if (null == targetHandle) {
            return CompletableFuture.failedFuture(new IllegalArgumentException("handle must not be null"));
        }
        if (null == sourceSegment) {
            return CompletableFuture.failedFuture(new IllegalArgumentException("sourceSegment must not be null"));
        }

        return executeSerialized(new ConcatOperation(this, targetHandle, offset, sourceSegment), targetHandle.getSegmentName(), sourceSegment);
    }

    boolean shouldAppend() {
        return chunkStorage.supportsAppend() && config.isAppendEnabled();
    }

    /**
     * Defragments the list of chunks for a given segment.
     * It finds eligible consecutive chunks that can be merged together.
     * The sublist such eligible chunks is replaced with single new chunk record corresponding to new large chunk.
     * Conceptually this is like deleting nodes from middle of the list of chunks.
     *
     * @param txn             Active {@link MetadataTransaction}.
     * @param segmentMetadata {@link SegmentMetadata} for the segment to defrag.
     * @param startChunkName  Name of the first chunk to start defragmentation.
     * @param lastChunkName   Name of the last chunk before which to stop defragmentation. (last chunk is not concatenated).
     * @param chunksToDelete  List of chunks to which names of chunks to be deleted are added. It is the responsibility
     *                        of caller to garbage collect these chunks.
     * @param newReadIndexEntries List of new read index entries as a result of defrag.
     * @param defragOffset    Offest where defrag begins. It is start offset of the startChunk.
     *                        throws ChunkStorageException    In case of any chunk storage related errors.
     *                        throws StorageMetadataException In case of any chunk metadata store related errors.
     */
    public CompletableFuture<Void> defrag(MetadataTransaction txn, SegmentMetadata segmentMetadata,
                                           String startChunkName,
                                           String lastChunkName,
                                           List<String> chunksToDelete,
                                           List<ChunkNameOffsetPair> newReadIndexEntries,
                                           long defragOffset) {
        return new DefragmentOperation(this, txn, segmentMetadata, startChunkName, lastChunkName, chunksToDelete, newReadIndexEntries, defragOffset).call();
    }

    @Override
    public CompletableFuture<Void> delete(SegmentHandle handle, Duration timeout) {
        checkInitialized();
        if (null == handle) {
            return CompletableFuture.failedFuture(new IllegalArgumentException("handle must not be null"));
        }
        return executeSerialized(() -> {
            val traceId = LoggerHelpers.traceEnter(log, "delete", handle);
            val timer = new Timer();
            val streamSegmentName = handle.getSegmentName();
            return tryWith(metadataStore.beginTransaction(false, streamSegmentName), txn -> txn.get(streamSegmentName)
                    .thenComposeAsync(storageMetadata -> {
                        val segmentMetadata = (SegmentMetadata) storageMetadata;
                        // Check preconditions
                        checkSegmentExists(streamSegmentName, segmentMetadata);
                        checkOwnership(streamSegmentName, segmentMetadata);

                        segmentMetadata.setActive(false);
                        txn.update(segmentMetadata);
                        // Collect garbage
                        return garbageCollector.addSegmentToGarbage(txn.getVersion(), streamSegmentName)
                                .thenComposeAsync(vv -> {
                                    // Commit metadata.
                                    return txn.commit()
                                            .thenRunAsync(() -> {
                                                // Update the read index.
                                                readIndexCache.remove(streamSegmentName);

                                                val elapsed = timer.getElapsed();
                                                SLTS_DELETE_LATENCY.reportSuccessEvent(elapsed);
                                                SLTS_DELETE_COUNT.inc();
                                                log.debug("{} delete - segment={}, latency={}.", logPrefix, handle.getSegmentName(), elapsed.toMillis());
                                                LoggerHelpers.traceLeave(log, "delete", traceId, handle);
                                            }, executor)
                                            .exceptionally(e -> {
                                                val ex = Exceptions.unwrap(e);
                                                if (ex instanceof StorageMetadataWritesFencedOutException) {
                                                    throw new CompletionException(new StorageNotPrimaryException(streamSegmentName, ex));
                                                }
                                                throw new CompletionException(ex);
                                            });
                                }, executor);
                    }, executor), executor);
        }, handle.getSegmentName());
    }

    @Override
    public CompletableFuture<Void> truncate(SegmentHandle handle, long offset, Duration timeout) {
        checkInitialized();
        if (null == handle) {
            return CompletableFuture.failedFuture(new IllegalArgumentException("handle must not be null"));
        }

        return executeSerialized(new TruncateOperation(this, handle, offset), handle.getSegmentName());
    }

    @Override
    public boolean supportsTruncation() {
        return true;
    }

    @Override
    public boolean supportsAtomicWrites() {
        // Regardless of the actual Storage implementation, ChunkedSegmentStorage guarantees that all calls to #write(...)
        // are atomic.
        return true;
    }

    @Override
    public Iterator<SegmentProperties> listSegments() {
        throw new UnsupportedOperationException("listSegments is not yet supported");
    }

    @Override
    public CompletableFuture<SegmentHandle> openRead(String streamSegmentName) {
        checkInitialized();
        return executeParallel(() -> {
            val traceId = LoggerHelpers.traceEnter(log, "openRead", streamSegmentName);
            // Validate preconditions and return handle.
            Preconditions.checkNotNull(streamSegmentName, "streamSegmentName");
            return tryWith(metadataStore.beginTransaction(false, streamSegmentName), txn ->
                            txn.get(streamSegmentName).thenComposeAsync(storageMetadata -> {
                                val segmentMetadata = (SegmentMetadata) storageMetadata;
                                checkSegmentExists(streamSegmentName, segmentMetadata);
                                segmentMetadata.checkInvariants();
                                // This segment was created by an older segment store. Then claim ownership and adjust length.
                                final CompletableFuture<Void> f;
                                if (segmentMetadata.getOwnerEpoch() < this.epoch) {
                                    log.debug("{} openRead - Segment needs ownership change. segment={}.", logPrefix, segmentMetadata.getName());
                                    // In case of a fail-over, length recorded in metadata will be lagging behind its actual length in the storage.
                                    // This can happen with lazy commits that were still not committed at the time of fail-over.
                                    f = executeSerialized(() ->
                                        claimOwnership(txn, segmentMetadata)
                                            .exceptionally(e -> {
                                                val ex = Exceptions.unwrap(e);
                                                if (ex instanceof StorageMetadataWritesFencedOutException) {
                                                    throw new CompletionException(new StorageNotPrimaryException(streamSegmentName, ex));
                                                }
                                                throw new CompletionException(ex);
                                            }), streamSegmentName);
                                } else {
                                    f = CompletableFuture.completedFuture(null);
                                }
                                return f.thenApplyAsync(v -> {
                                    val retValue = SegmentStorageHandle.readHandle(streamSegmentName);
                                    LoggerHelpers.traceLeave(log, "openRead", traceId, retValue);
                                    return retValue;
                                }, executor);
                            }, executor),
                    executor);
        }, streamSegmentName);
    }

    @Override
    public CompletableFuture<Integer> read(SegmentHandle handle, long offset, byte[] buffer, int bufferOffset, int length, Duration timeout) {
        checkInitialized();
        return executeParallel(new ReadOperation(this, handle, offset, buffer, bufferOffset, length), handle.getSegmentName());
    }

    @Override
    public CompletableFuture<SegmentProperties> getStreamSegmentInfo(String streamSegmentName, Duration timeout) {
        checkInitialized();
        return executeParallel(() -> {
            val traceId = LoggerHelpers.traceEnter(log, "getStreamSegmentInfo", streamSegmentName);
            Preconditions.checkNotNull(streamSegmentName, "streamSegmentName");
            return tryWith(metadataStore.beginTransaction(true, streamSegmentName), txn ->
                    txn.get(streamSegmentName)
                            .thenApplyAsync(storageMetadata -> {
                                SegmentMetadata segmentMetadata = (SegmentMetadata) storageMetadata;
                                checkSegmentExists(streamSegmentName, segmentMetadata);
                                segmentMetadata.checkInvariants();

                                val retValue = StreamSegmentInformation.builder()
                                        .name(streamSegmentName)
                                        .sealed(segmentMetadata.isSealed())
                                        .length(segmentMetadata.getLength())
                                        .startOffset(segmentMetadata.getStartOffset())
                                        .lastModified(new ImmutableDate(segmentMetadata.getLastModified()))
                                        .build();
                                LoggerHelpers.traceLeave(log, "getStreamSegmentInfo", traceId, retValue);
                                return retValue;
                            }, executor), executor);
        }, streamSegmentName);
    }

    @Override
    public CompletableFuture<Boolean> exists(String streamSegmentName, Duration timeout) {
        checkInitialized();
        return executeParallel(() -> {
            val traceId = LoggerHelpers.traceEnter(log, "exists", streamSegmentName);
            Preconditions.checkNotNull(streamSegmentName, "streamSegmentName");
            return tryWith(metadataStore.beginTransaction(true, streamSegmentName),
                    txn -> txn.get(streamSegmentName)
                            .thenApplyAsync(storageMetadata -> {
                                SegmentMetadata segmentMetadata = (SegmentMetadata) storageMetadata;
                                val retValue = segmentMetadata != null && segmentMetadata.isActive();
                                LoggerHelpers.traceLeave(log, "exists", traceId, retValue);
                                return retValue;
                            }, executor),
                    executor);
        }, streamSegmentName);
    }

    @Override
    public void report() {
        garbageCollector.report();
        metadataStore.report();
        chunkStorage.report();
        readIndexCache.report();
    }

    @Override
    public void close() {
        close("metadataStore", this.metadataStore);
        close("garbageCollector", this.garbageCollector);
        // taskQueue is per instance so safe to close this here.
        close("taskQueue", this.taskQueue);
        this.reporter.cancel(true);
        this.closed.set(true);
    }

    private void close(String message, AutoCloseable toClose) {
        try {
            log.debug("{} Closing {}", logPrefix, message);
            if (null != toClose) {
                toClose.close();
            }
            log.info("{} Closed {}", logPrefix, message);
        } catch (Exception e) {
            log.error("{} Error while closing {}", logPrefix, message, e);
        }
    }

    /**
     * Adds block index entries for given chunk.
     */
    void addBlockIndexEntriesForChunk(MetadataTransaction txn, String segmentName, String chunkName, long chunkStartOffset, long fromOffset, long toOffset) {
        Preconditions.checkState(chunkStartOffset <= fromOffset,
                "chunkStartOffset must be less than or equal to fromOffset. Segment=%s Chunk=%s chunkStartOffset=%s fromOffset=%s",
                segmentName, chunkName, chunkStartOffset, fromOffset);
        Preconditions.checkState(fromOffset <= toOffset, "fromOffset must be less than or equal to toOffset. Segment=%s Chunk=%s toOffset=%s fromOffset=%s",
                segmentName, chunkName, toOffset, fromOffset);
        val blockSize = config.getIndexBlockSize();
        val startBlock = fromOffset / blockSize;
        // For each block start that falls on this chunk, add block index entry.
        for (long blockStartOffset = startBlock * blockSize; blockStartOffset < toOffset; blockStartOffset += blockSize) {
            if (blockStartOffset >= chunkStartOffset) {
                val blockEntry = ReadIndexBlockMetadata.builder()
                        .name(NameUtils.getSegmentReadIndexBlockName(segmentName, blockStartOffset))
                        .startOffset(chunkStartOffset)
                        .chunkName(chunkName)
                        .status(StatusFlags.ACTIVE)
                        .build();
                txn.create(blockEntry);
                log.debug("{} adding new block index entry segment={}, entry={}.", logPrefix, segmentName, blockEntry);
            }
        }
    }

    /**
     * Delete block index entries for given chunk.
     */
    void deleteBlockIndexEntriesForChunk(MetadataTransaction txn, String segmentName, long startOffset, long endOffset) {
        this.garbageCollector.deleteBlockIndexEntriesForChunk(txn, segmentName, startOffset, endOffset);
    }

    /**
     * Report size related metrics for the given system segment.
     * @param segmentMetadata Segment metadata.
     */
    void reportMetricsForSystemSegment(SegmentMetadata segmentMetadata) {
        val name = segmentMetadata.getName().substring(segmentMetadata.getName().lastIndexOf('/') + 1).replace('$', '_');
        ChunkStorageMetrics.DYNAMIC_LOGGER.reportGaugeValue(STORAGE_METADATA_SIZE + name, segmentMetadata.getLength() - segmentMetadata.getStartOffset());
        ChunkStorageMetrics.DYNAMIC_LOGGER.reportGaugeValue(STORAGE_METADATA_NUM_CHUNKS + name, segmentMetadata.getChunkCount());
    }


    /**
     * Executes the given Callable asynchronously and returns a CompletableFuture that will be completed with the result.
     * The operations are serialized on the segmentNames provided.
     *
     * @param operation    The Callable to execute.
     * @param <R>       Return type of the operation.
     * @param segmentNames The names of the Segments involved in this operation (for sequencing purposes).
     * @return A CompletableFuture that, when completed, will contain the result of the operation.
     * If the operation failed, it will contain the cause of the failure.
     * */
    private <R> CompletableFuture<R> executeSerialized(Callable<CompletableFuture<R>> operation, String... segmentNames) {
        Exceptions.checkNotClosed(this.closed.get(), this);
        if (segmentNames.length == 1 && this.systemJournal.isStorageSystemSegment(segmentNames[0])) {
<<<<<<< HEAD
=======
            // To maintain consistency of snapshot, all operations on any of the storage system segments are linearized
            // on the entire group.
>>>>>>> 6c265150
            val segments = this.systemJournal.getSystemSegments();
            return this.taskProcessor.add(Arrays.asList(segments), () -> executeExclusive(operation, segments));
        } else {
            return this.taskProcessor.add(Arrays.asList(segmentNames), () -> executeExclusive(operation, segmentNames));
        }
    }

    /**
     * Executes the given Callable asynchronously and exclusively.
     * It returns a CompletableFuture that will be completed with the result.
     * The operations are not allowed to be concurrent.
     *
     * @param operation    The Callable to execute.
     * @param <R>       Return type of the operation.
     * @param segmentNames The names of the Segments involved in this operation (for sequencing purposes).
     * @return A CompletableFuture that, when completed, will contain the result of the operation.
     * If the operation failed, it will contain the cause of the failure.
     * */
    private <R> CompletableFuture<R> executeExclusive(Callable<CompletableFuture<R>> operation, String... segmentNames) {
        val shouldRelease = new AtomicBoolean(false);
        acquire(segmentNames);
        shouldRelease.set(true);
        return CompletableFuture.completedFuture(null).thenComposeAsync(v -> {
            Exceptions.checkNotClosed(this.closed.get(), this);
            try {
                return operation.call();
            } catch (CompletionException e) {
                throw new CompletionException(Exceptions.unwrap(e));
            } catch (Exception e) {
                throw new CompletionException(e);
            }
        }, this.executor)
        .whenCompleteAsync((v, e) -> {
            if (shouldRelease.get()) {
                release(segmentNames);
            }
        }, this.executor);
    }

    /**
     * Adds the given segments to the exclusion list.
     * If concurrent requests are detected then throws {@link ConcurrentModificationException}.
     *
     * @param segmentNames The names of the Segments involved in this operation (for sequencing purposes).
     */
    private void acquire(String... segmentNames) {
        synchronized (activeRequests) {
            for (String segmentName : segmentNames) {
                if (activeRequests.contains(segmentName)) {
                    log.error("{} Concurrent modifications for Segment={}", logPrefix, segmentName);
                    throw new ConcurrentModificationException(String.format("Concurrent modifications not allowed. Segment=%s", segmentName));
                }
            }
            // Now that we have validated, mark all keys as "locked".
            for (String segmentName : segmentNames) {
                activeRequests.add(segmentName);
            }
        }
    }

    /**
     * Removes the given segments from exclusion list.
     *
     * @param segmentNames The names of the Segments involved in this operation (for sequencing purposes).
     */
    private void release(String... segmentNames) {
        synchronized (activeRequests) {
            for (String segmentName : segmentNames) {
                activeRequests.remove(segmentName);
            }
        }
    }

    /**
     * Executes the given Callable asynchronously and concurrently.
     * It returns a CompletableFuture that will be completed with the result.
     * The operations are assumed to be independent of other operations.
     *
     * @param operation    The Callable to execute.
     * @param <R>       Return type of the operation.
     * @param segmentNames The names of the Segments involved in this operation (for sequencing purposes).
     * @return A CompletableFuture that, when completed, will contain the result of the operation.
     * If the operation failed, it will contain the cause of the failure.
     * */
    private <R> CompletableFuture<R> executeParallel(Callable<CompletableFuture<R>> operation, String... segmentNames) {
        return CompletableFuture.completedFuture(null).thenComposeAsync(v -> {
            Exceptions.checkNotClosed(this.closed.get(), this);
            try {
                return operation.call();
            } catch (CompletionException e) {
                throw new CompletionException(Exceptions.unwrap(e));
            } catch (Exception e) {
                throw new CompletionException(e);
            }
        }, this.executor);
    }

    static <T extends AutoCloseable, R> CompletableFuture<R> tryWith(T closeable, Function<T, CompletableFuture<R>> function, Executor executor) {
        return function.apply(closeable)
                    .whenCompleteAsync((v, ex) -> {
                        try {
                            closeable.close();
                        } catch (Exception e) {
                            throw new CompletionException(e);
                        }
                    }, executor);
    }

    final void checkSegmentExists(String streamSegmentName, SegmentMetadata segmentMetadata) {
        if (null == segmentMetadata || !segmentMetadata.isActive()) {
            throw new CompletionException(new StreamSegmentNotExistsException(streamSegmentName));
        }
    }

    final void checkOwnership(String streamSegmentName, SegmentMetadata segmentMetadata) {
        if (segmentMetadata.getOwnerEpoch() > this.epoch) {
            throw new CompletionException(new StorageNotPrimaryException(streamSegmentName));
        }
    }

    final void checkNotSealed(String streamSegmentName, SegmentMetadata segmentMetadata) {
        if (segmentMetadata.isSealed()) {
            throw new CompletionException(new StreamSegmentSealedException(streamSegmentName));
        }
    }

    private void checkInitialized() {
        Preconditions.checkState(0 != this.epoch, "epoch must not be zero");
        Preconditions.checkState(!closed.get(), "ChunkedSegmentStorage instance must not be closed");
    }
}<|MERGE_RESOLUTION|>--- conflicted
+++ resolved
@@ -754,11 +754,8 @@
     private <R> CompletableFuture<R> executeSerialized(Callable<CompletableFuture<R>> operation, String... segmentNames) {
         Exceptions.checkNotClosed(this.closed.get(), this);
         if (segmentNames.length == 1 && this.systemJournal.isStorageSystemSegment(segmentNames[0])) {
-<<<<<<< HEAD
-=======
             // To maintain consistency of snapshot, all operations on any of the storage system segments are linearized
             // on the entire group.
->>>>>>> 6c265150
             val segments = this.systemJournal.getSystemSegments();
             return this.taskProcessor.add(Arrays.asList(segments), () -> executeExclusive(operation, segments));
         } else {
