--- conflicted
+++ resolved
@@ -311,13 +311,8 @@
         this.snapshotInfoStore = Preconditions.checkNotNull(snapshotInfoStore, "snapshotInfoStore");
         Preconditions.checkState(!reentryGuard.getAndSet(true), "bootstrap called multiple times.");
 
-<<<<<<< HEAD
-        log.debug("SystemJournal[{}] BOOT started.", containerId);
+        log.info("SystemJournal[{}] BOOT started.", containerId);
         val t = new Timer();
-=======
-        log.info("SystemJournal[{}] BOOT started.", containerId);
-        Timer t = new Timer();
->>>>>>> e05a7fb8
 
         // Start a transaction
         val txn = metadataStore.beginTransaction(false, getSystemSegments());
