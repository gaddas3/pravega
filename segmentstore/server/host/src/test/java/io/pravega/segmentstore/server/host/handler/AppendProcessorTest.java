--- conflicted
+++ resolved
@@ -212,21 +212,12 @@
         verify(tracker).updateOutstandingBytes(connection, data.length, data.length);
         verify(connection).send(new DataAppended(requestId, clientId, data.length, 0L, data.length));
         verify(tracker).updateOutstandingBytes(connection, -data.length, 0);
-<<<<<<< HEAD
 
         // Assert IndexSegment data
         IndexEntry indexEntry = IndexEntry.fromBytes(BufferView.wrap(acIndex.appendedData.get()));
         assertEquals(indexEntry1.getOffset(), indexEntry.getOffset());
         assertEquals(indexEntry1.getEventCount(), indexEntry.getEventCount());
 
-=======
-
-        // Assert IndexSegment data
-        IndexEntry indexEntry = IndexEntry.fromBytes(BufferView.wrap(acIndex.appendedData.get()));
-        assertEquals(indexEntry1.getOffset(), indexEntry.getOffset());
-        assertEquals(indexEntry1.getEventCount(), indexEntry.getEventCount());
-
->>>>>>> 6f412d81
         verify(store, times(2)).append(anyString(), any(),  any(), eq(AppendProcessor.TIMEOUT));
         verify(store, times(2)).getStreamSegmentInfo(anyString(), eq(AppendProcessor.TIMEOUT));
         verifyNoMoreInteractions(connection);
