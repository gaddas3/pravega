--- conflicted
+++ resolved
@@ -22,31 +22,24 @@
 import io.netty.buffer.Unpooled;
 import io.netty.channel.embedded.EmbeddedChannel;
 import io.netty.handler.codec.LengthFieldBasedFrameDecoder;
-<<<<<<< HEAD
-=======
 import io.pravega.auth.TokenExpiredException;
->>>>>>> 6f412d81
 import io.pravega.common.concurrent.Futures;
 import io.pravega.common.util.ArrayView;
 import io.pravega.common.util.BufferView;
 import io.pravega.common.util.ByteArraySegment;
+import io.pravega.segmentstore.contracts.AttributeId;
+import io.pravega.segmentstore.contracts.Attributes;
+import io.pravega.segmentstore.contracts.MergeStreamSegmentResult;
 import io.pravega.segmentstore.contracts.ReadResult;
+import io.pravega.segmentstore.contracts.ReadResultEntry;
+import io.pravega.segmentstore.contracts.ReadResultEntryType;
 import io.pravega.segmentstore.contracts.SegmentProperties;
+import io.pravega.segmentstore.contracts.SegmentType;
+import io.pravega.segmentstore.contracts.StreamSegmentInformation;
+import io.pravega.segmentstore.contracts.StreamSegmentMergedException;
+import io.pravega.segmentstore.contracts.StreamSegmentNotExistsException;
 import io.pravega.segmentstore.contracts.StreamSegmentStore;
-import io.pravega.segmentstore.contracts.ReadResultEntryType;
-<<<<<<< HEAD
-import io.pravega.segmentstore.contracts.ReadResultEntry;
-=======
-import io.pravega.segmentstore.contracts.SegmentProperties;
->>>>>>> 6f412d81
-import io.pravega.segmentstore.contracts.SegmentType;
-import io.pravega.segmentstore.contracts.Attributes;
-import io.pravega.segmentstore.contracts.AttributeId;
-import io.pravega.segmentstore.contracts.StreamSegmentNotExistsException;
 import io.pravega.segmentstore.contracts.StreamSegmentTruncatedException;
-import io.pravega.segmentstore.contracts.StreamSegmentMergedException;
-import io.pravega.segmentstore.contracts.StreamSegmentInformation;
-import io.pravega.segmentstore.contracts.MergeStreamSegmentResult;
 import io.pravega.segmentstore.contracts.tables.TableEntry;
 import io.pravega.segmentstore.contracts.tables.TableKey;
 import io.pravega.segmentstore.contracts.tables.TableStore;
@@ -68,10 +61,7 @@
 import io.pravega.shared.metrics.MetricsProvider;
 import io.pravega.shared.protocol.netty.Append;
 import io.pravega.shared.protocol.netty.AppendDecoder;
-<<<<<<< HEAD
-=======
 import io.pravega.shared.protocol.netty.ByteBufWrapper;
->>>>>>> 6f412d81
 import io.pravega.shared.protocol.netty.CommandDecoder;
 import io.pravega.shared.protocol.netty.CommandEncoder;
 import io.pravega.shared.protocol.netty.ExceptionLoggingHandler;
@@ -79,15 +69,10 @@
 import io.pravega.shared.protocol.netty.Request;
 import io.pravega.shared.protocol.netty.WireCommand;
 import io.pravega.shared.protocol.netty.WireCommands;
-import io.pravega.shared.protocol.netty.ByteBufWrapper;
 import io.pravega.test.common.AssertExtensions;
 import io.pravega.test.common.InlineExecutor;
 import io.pravega.test.common.SerializedClassRunner;
 import io.pravega.test.common.TestUtils;
-<<<<<<< HEAD
-import static io.pravega.segmentstore.contracts.Attributes.EVENT_COUNT;
-=======
->>>>>>> 6f412d81
 import java.nio.charset.Charset;
 import java.time.Duration;
 import java.util.AbstractMap;
@@ -100,7 +85,6 @@
 import java.util.UUID;
 import java.util.concurrent.CancellationException;
 import java.util.concurrent.CompletableFuture;
-import java.util.concurrent.CompletionException;
 import java.util.stream.Collectors;
 import lombok.Cleanup;
 import lombok.Getter;
@@ -116,10 +100,7 @@
 import org.mockito.Mockito;
 
 import static io.netty.buffer.Unpooled.wrappedBuffer;
-<<<<<<< HEAD
-=======
 import static io.pravega.segmentstore.contracts.Attributes.EVENT_COUNT;
->>>>>>> 6f412d81
 import static io.pravega.shared.NameUtils.getIndexSegmentName;
 import static io.pravega.shared.protocol.netty.WireCommands.MAX_WIRECOMMAND_SIZE;
 import static io.pravega.test.common.AssertExtensions.assertThrows;
@@ -130,7 +111,6 @@
 import static org.junit.Assert.assertFalse;
 import static org.junit.Assert.assertNotNull;
 import static org.junit.Assert.assertTrue;
-import static org.junit.Assert.assertNotNull;
 import static org.mockito.ArgumentMatchers.any;
 import static org.mockito.ArgumentMatchers.anyBoolean;
 import static org.mockito.ArgumentMatchers.anyInt;
@@ -144,8 +124,6 @@
 import static org.mockito.Mockito.mock;
 import static org.mockito.Mockito.spy;
 import static org.mockito.Mockito.times;
-import static org.mockito.Mockito.doThrow;
-import static org.mockito.Mockito.anyLong;
 import static org.mockito.Mockito.verify;
 import static org.mockito.Mockito.verifyNoMoreInteractions;
 import static org.mockito.Mockito.when;
@@ -397,8 +375,6 @@
     }
 
     @Test(timeout = 20000)
-<<<<<<< HEAD
-=======
     public void locateOffsetTest() throws DurableDataLogException {
         String streamSegmentName = "scope/stream/testLocateOffset";
         String indexSegment = getIndexSegmentName(streamSegmentName);
@@ -442,7 +418,6 @@
     }
 
     @Test(timeout = 20000)
->>>>>>> 6f412d81
     public void testReadSegmentEmptySealed() throws DurableDataLogException {
         // Set up PravegaRequestProcessor instance to execute read segment request against
         String streamSegmentName = "scope/stream/testReadSegment";
@@ -1944,11 +1919,7 @@
 
     @Test(timeout = 10000)
     public void testTruncateIndexSegmentThrowStreamSegmentNotExistsException() throws Exception {
-<<<<<<< HEAD
-        String segmentName = "truncateSegment";
-=======
         String segmentName = "truncateSegment/stream/0";
->>>>>>> 6f412d81
         String indexSegmentName = getIndexSegmentName(segmentName);
         StreamSegmentStore store = mock(StreamSegmentStore.class);
         @Cleanup
@@ -1958,16 +1929,6 @@
         ServiceBuilder serviceBuilder = newInlineExecutionInMemoryBuilder(getBuilderConfig());
         serviceBuilder.initialize();
 
-<<<<<<< HEAD
-        StreamSegmentInformation.builder()
-                .name(indexSegmentName)
-                .length(1000)
-                .startOffset(0)
-                .attributes(Map.of(EVENT_COUNT, 30L))
-                .build();
-
-        doThrow(new CompletionException(new StreamSegmentNotExistsException("Segment does not exits")))
-=======
         SegmentProperties segmentProperties = StreamSegmentInformation.builder()
                                                                       .name(indexSegmentName)
                                                                       .length(0)
@@ -1976,14 +1937,11 @@
                                                                       .build();
 
         doReturn(CompletableFuture.failedFuture(new StreamSegmentNotExistsException("Segment does not exits")))
->>>>>>> 6f412d81
                 .when(store).getStreamSegmentInfo(indexSegmentName, timeout);
         doReturn(CompletableFuture.completedFuture(null)).when(store).truncateStreamSegment(anyString(), anyLong(), any());
 
         Reply reply = sendRequest(channel, new WireCommands.TruncateSegment(requestId, segmentName, 30L, ""));
         assertTrue(reply instanceof WireCommands.SegmentTruncated);
-<<<<<<< HEAD
-=======
 
         doReturn(CompletableFuture.completedFuture(segmentProperties)).when(store).getStreamSegmentInfo(any(), any());
         reply = sendRequest(channel, new WireCommands.TruncateSegment(requestId, segmentName, 30L, ""));
@@ -1992,7 +1950,6 @@
         doReturn(CompletableFuture.failedFuture(new TokenExpiredException("Token expired"))).when(store).getStreamSegmentInfo(any(), any());
         reply = sendRequest(channel, new WireCommands.TruncateSegment(requestId, segmentName, 30L, ""));
         assertTrue(reply instanceof WireCommands.AuthTokenCheckFailed);
->>>>>>> 6f412d81
     }
 
     private ArrayView generateData(int length, Random rnd) {
