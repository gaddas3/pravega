/**
 * Copyright Pravega Authors.
 *
 * Licensed under the Apache License, Version 2.0 (the "License");
 * you may not use this file except in compliance with the License.
 * You may obtain a copy of the License at
 *
 *     http://www.apache.org/licenses/LICENSE-2.0
 *
 * Unless required by applicable law or agreed to in writing, software
 * distributed under the License is distributed on an "AS IS" BASIS,
 * WITHOUT WARRANTIES OR CONDITIONS OF ANY KIND, either express or implied.
 * See the License for the specific language governing permissions and
 * limitations under the License.
 */
package io.pravega.shared;

import com.google.common.base.Preconditions;
import com.google.common.base.Strings;
import io.pravega.common.Exceptions;
import lombok.AccessLevel;
import lombok.Getter;

import java.util.Arrays;
import java.util.LinkedList;
import java.util.List;
import java.util.UUID;

/**
 * Utility methods for StreamSegment Names.
 */
public final class NameUtils {
    //region Members

    // The prefix which will be used to name all internal streams.
    public static final String INTERNAL_NAME_PREFIX = "_";

    // The separator in controller metadata tables.
    public static final String SEPARATOR = ".#.";

    // The scope name which has to be used when creating internally used pravega streams.
    public static final String INTERNAL_SCOPE_NAME = "_system";

    // The Prefix which is used when creating internally used pravega streams.
    public static final String INTERNAL_SCOPE_PREFIX = INTERNAL_SCOPE_NAME + "/";

    // The prefix used for internal container segments.
    public static final String INTERNAL_CONTAINER_PREFIX = "_system/containers/";

    // The prefix which has to be appended to streams created internally for readerGroups.
    public static final String READER_GROUP_STREAM_PREFIX = INTERNAL_NAME_PREFIX + "RG";

    /**
     * Formatting for stream metadata tables.
     */
    public static final String METADATA_TABLE = "metadata" + SEPARATOR + "%s";

    /**
     * Formatting for EpochsWithTransactions metadata tables.
     */
    public static final String EPOCHS_WITH_TRANSACTIONS_TABLE = "epochsWithTransactions" + SEPARATOR + "%s";

    /**
     * Formatting for TransactionsInEpoch metadata tables.
     */
    public static final String TRANSACTIONS_IN_EPOCH_TABLE_FORMAT = "transactionsInEpoch-%s" + SEPARATOR + "%s";

    /**
     * Formatting for WriterPositions metadata tables.
     */
    public static final String WRITERS_POSITIONS_TABLE = "writersPositions" + SEPARATOR + "%s";

    /**
     * The table name for CompletedTransactionsBatches table.
     */
    public static final String COMPLETED_TRANSACTIONS_BATCHES_TABLE = getQualifiedTableName(NameUtils.INTERNAL_SCOPE_NAME,
            "completedTransactionsBatches");

    /**
     * The table name for CompletedTransactionsBatch tables.
     */
    public static final String COMPLETED_TRANSACTIONS_BATCH_TABLE_FORMAT = "completedTransactionsBatch-%s";

    /**
     * The table name for the DeletedStreams table.
     */
    public static final String DELETED_STREAMS_TABLE = getQualifiedTableName(NameUtils.INTERNAL_SCOPE_NAME, "deletedStreams");

    /**
     * Size of the prefix or suffix included with the user stream name.
     */
    public static final int MAX_PREFIX_OR_SUFFIX_SIZE = 5;

    /**
     * Size of the overall name as permitted by the host.
     */
    public static final int MAX_NAME_SIZE = 255;

    /**
     * Max event size for index segment appends in StreamSegments.
     */
    public static final int INDEX_APPEND_EVENT_SIZE = 24;

    /**
     * Size of the name that can be specified by user.
     */
    public static final int MAX_GIVEN_NAME_SIZE = MAX_NAME_SIZE - MAX_PREFIX_OR_SUFFIX_SIZE;

    /**
     * Controller Metadata keys.
     */
    public static final String CREATION_TIME_KEY = "creationTime";
    public static final String CONFIGURATION_KEY = "configuration";
    public static final String TRUNCATION_KEY = "truncation";
    public static final String STATE_KEY = "state";
    public static final String EPOCH_TRANSITION_KEY = "epochTransition";
    public static final String RETENTION_SET_KEY = "retention";
    public static final String RETENTION_STREAM_CUT_RECORD_KEY_FORMAT = "retentionCuts-%s"; // stream cut reference
    public static final String CURRENT_EPOCH_KEY = "currentEpochRecord";
    public static final String EPOCH_RECORD_KEY_FORMAT = "epochRecord-%s";
    public static final String HISTORY_TIMESERIES_CHUNK_FORMAT = "historyTimeSeriesChunk-%s";
    public static final String SEGMENTS_SEALED_SIZE_MAP_SHARD_FORMAT = "segmentsSealedSizeMapShard-%s";
    public static final String SEGMENT_SEALED_EPOCH_KEY_FORMAT = "segmentSealedEpochPath-%s"; // segment id
    public static final String COMMITTING_TRANSACTIONS_RECORD_KEY = "committingTxns";
    public static final String SEGMENT_MARKER_PATH_FORMAT = "markers-%d";
    public static final String WAITING_REQUEST_PROCESSOR_PATH = "waitingRequestProcessor";
    public static final String SUBSCRIBER_KEY_PREFIX = "subscriber_";
    public static final String SUBSCRIBER_SET_KEY = "subscriberset";

    /**
     * This is used for composing metric tags.
     */
    static final String TAG_SCOPE = "scope";
    static final String TAG_STREAM = "stream";
    static final String TAG_SEGMENT = "segment";
    static final String TAG_EPOCH = "epoch";
    static final String TAG_DEFAULT = "default";
    static final String TAG_WRITER = "writer";

    /**
     * This is appended to the end of the Segment/Transaction name to indicate it stores its extended attributes.
     */
    private static final String ATTRIBUTE_SUFFIX = "$attributes.index";

    /**
     * This is appended to the end of the Segment/Transaction name to indicate it stores its Rolling Storage Header.
     */
    private static final String HEADER_SUFFIX = "$header";

    /**
     * This is appended to the end of the Segment/Transaction name to indicate it represents a SegmentChunk.
     */
    private static final String OFFSET_SUFFIX = "$offset.";

    /**
     * This is appended to the end of the Parent Segment Name, then we append a unique identifier.
     */
    private static final String TRANSACTION_DELIMITER = "#transaction.";

    /**
     * This is appended to the end of the Parent Segment Name, then we append a unique identifier.
     */
    private static final String TRANSIENT_DELIMITER = "#transient.";

    /**
     * This is appended to the end of the Primary Segment Name, followed by epoch.
     */
    private static final String EPOCH_DELIMITER = ".#epoch.";

    /**
     * Format for chunk name with segment name , epoch and offset.
     */
    private static final String CHUNK_NAME_FORMAT_WITH_EPOCH_OFFSET = "%s.E-%d-O-%d.%s";

    /**
     * Format for name of read index block index entry.
     */
    private static final String BLOCK_INDEX_NAME_FORMAT_WITH_OFFSET = "%s.B-%d";

    /**
     * Prefix for Container Metadata Segment name.
     */
    private static final String METADATA_SEGMENT_NAME_PREFIX = INTERNAL_CONTAINER_PREFIX + "metadata_";

    /**
     * Format for Container Metadata Segment name.
     */
    private static final String METADATA_SEGMENT_NAME_FORMAT = METADATA_SEGMENT_NAME_PREFIX + "%d";

    /**
     * Prefix for Storage Metadata Segment name.
     */
    private static final String STORAGE_METADATA_SEGMENT_NAME_PREFIX = INTERNAL_CONTAINER_PREFIX + "storage_metadata_";

    /**
     * Format for Storage Metadata Segment name.
     */
    private static final String STORAGE_METADATA_SEGMENT_NAME_FORMAT = STORAGE_METADATA_SEGMENT_NAME_PREFIX + "%d";

    /**
     * Format for Container System Journal file name.
     */
    private static final String SYSJOURNAL_NAME_FORMAT = INTERNAL_CONTAINER_PREFIX + "_sysjournal.epoch%d.container%d.file%d";

    /**
     * Format for Container System snapshot file name.
     */
    private static final String SYSJOURNAL_SNAPSHOT_NAME_FORMAT = INTERNAL_CONTAINER_PREFIX + "_sysjournal.epoch%d.container%d.snapshot%d";

    /**
     * Format for Container System snapshot file name.
     */
    private static final String SYSJOURNAL_SNAPSHOT_INFO_NAME_FORMAT = INTERNAL_CONTAINER_PREFIX + "_sysjournal.container%d.snapshot_info";

    /**
     * The Transaction unique identifier is made of two parts, each having a length of 16 bytes (64 bits in Hex).
     */
    private static final int TRANSACTION_PART_LENGTH = Long.BYTES * 8 / 4;

    /**
     * The Transient unique identifier is made of two parts, ecah having a length of 16 bytes (64 bits in Hex).
     */
    private static final int TRANSIENT_PART_LENGTH = TRANSACTION_PART_LENGTH;

    /**
     * The length of the Transaction unique identifier, in bytes (it is made of two parts).
     */
    private static final int TRANSACTION_ID_LENGTH = 2 * TRANSACTION_PART_LENGTH;

    /**
     * The length of the Transient Segments unique identifier, in bytes (it is made of two parts).
     */
    private static final int TRANSIENT_ID_LENGTH = 2 * TRANSIENT_PART_LENGTH;

    /**
     * Custom String format that converts a 64 bit integer into a hex number, with leading zeroes.
     */
    private static final String FULL_HEX_FORMAT = "%0" + TRANSACTION_PART_LENGTH + "x";

    /**
     * This is used in composing table names as `scope`/_tables
     */
    private static final String TABLES = "_tables";

    /**
     * This is used in composing segment name for a table segment used for a KeyValueTable
     */
    private static final String KVTABLE_SUFFIX = "_kvtable";

    /**
     * Prefix for identifying system created mark segments for storing watermarks.
     */
    @Getter(AccessLevel.PUBLIC)
    private static final String MARK_PREFIX = INTERNAL_NAME_PREFIX + "MARK";

    /**
     * Formatting for internal Segments used for ContainerEventProcessor.
     */
    private static final String CONTAINER_EVENT_PROCESSOR_SEGMENT_NAME = INTERNAL_CONTAINER_PREFIX + "event_processor_%s_%d";

<<<<<<< HEAD
    private static final String CONTAINER_EPOCH_INFO = INTERNAL_CONTAINER_PREFIX + "container_%d_epoch";

=======
    /**
     * This is appended at the end of the Segment name to indicate it stores its index metadata.
     */
    private static final String INDEX_SEGMENT_SUFFIX = "#index";
>>>>>>> 44249e16
    //endregion

    /**
     * Returns the transaction name for a TransactionStreamSegment based on the name of the current Parent StreamSegment, and the transactionId.
     *
     * @param parentStreamSegmentName The name of the Parent StreamSegment for this transaction.
     * @param transactionId           The unique Id for the transaction.
     * @return The name of the Transaction StreamSegmentId.
     */
    public static String getTransactionNameFromId(String parentStreamSegmentName, UUID transactionId) {
        StringBuilder result = new StringBuilder();
        result.append(parentStreamSegmentName);
        result.append(TRANSACTION_DELIMITER);
        result.append(String.format(FULL_HEX_FORMAT, transactionId.getMostSignificantBits()));
        result.append(String.format(FULL_HEX_FORMAT, transactionId.getLeastSignificantBits()));
        return result.toString();
    }

    /**
     * Returns the transient name for a TransientSegment based on the name of the current Parent StreamSegment, and the transientId.
     *
     * @param parentStreamSegmentName The name of the Parent StreamSegment for this transient segment.
     * @param writerId The Writer Id used to create the transient segment.
     * @return The name of the Transient StreamSegmentId.
     */
    public static String getTransientNameFromId(String parentStreamSegmentName, UUID writerId) {
        UUID random = UUID.randomUUID();
        StringBuilder result = new StringBuilder();
        result.append(parentStreamSegmentName);
        result.append(TRANSIENT_DELIMITER);
        result.append(String.format(FULL_HEX_FORMAT, writerId.getMostSignificantBits()));
        result.append(String.format(FULL_HEX_FORMAT, writerId.getLeastSignificantBits()));
        result.append('.');
        result.append(String.format(FULL_HEX_FORMAT, random.getMostSignificantBits()));
        result.append(String.format(FULL_HEX_FORMAT, random.getLeastSignificantBits()));
        return result.toString();
    }

    /**
     * Finds the position of a delimiter within a string and validates said string is of expected format.
     * @param streamSegmentName The name of the stream segment to validate.
     * @param delimiter The delimiter to check for.
     * @param idLength The length of the id.
     *
     * @return The start position of the delimiter contained within streamSegmentName.
     */
    private static int getDelimiterPosition(String streamSegmentName, String delimiter, int idLength) {
        int endOfStreamNamePos = streamSegmentName.lastIndexOf(delimiter);
        if (endOfStreamNamePos < 0 || endOfStreamNamePos + delimiter.length() + idLength > streamSegmentName.length()) {
            return -1;
        }
        return endOfStreamNamePos;
    }

    /**
     * Attempts to extract the name of the Parent StreamSegment for the given Transaction/Transient StreamSegment. This method returns a
     * valid value only if the Transaction/Transient StreamSegmentName was generated using the generateTransactionStreamSegmentName method.
     *
     * @param segmentName The name of the Transaction StreamSegment or Transient Segment to extract the name of the Parent StreamSegment.
     * @return The name of the Parent StreamSegment, or null if not a valid StreamSegment.
     */
    public static String getParentStreamSegmentName(String segmentName) {
        // Check to see if it is a valid Transaction.
        int endOfTransactionStream = getDelimiterPosition(segmentName, TRANSACTION_DELIMITER, TRANSACTION_ID_LENGTH);
        if (endOfTransactionStream >= 0) {
            return segmentName.substring(0, endOfTransactionStream);
        }
        // Check to see if it is a valid Transient Segment.
        int endOfTransientStream = getDelimiterPosition(segmentName, TRANSIENT_DELIMITER, TRANSIENT_ID_LENGTH);
        if (endOfTransientStream >= 0) {
            return segmentName.substring(0, endOfTransientStream);
        }
        return null;
    }

    /**
     * Checks if the given stream segment name is formatted for a Transaction Segment or regular segment.
     *
     * @param streamSegmentName The name of the StreamSegment to check for transaction delimiter.
     * @return true if stream segment name contains transaction delimiter, false otherwise.
     */
    public static boolean isTransactionSegment(String streamSegmentName) {
        // Check to see if the given name is a properly formatted Transaction.
        return getDelimiterPosition(streamSegmentName, TRANSACTION_DELIMITER, TRANSACTION_ID_LENGTH) >= 0;
    }

    /**
     * Checks if the given stream segment name is formatted for a Transient Segment or not.
     * @param streamSegmentName The name of the StreamSegment to check for the transient delimiter.
     * @return true if stream segment name contains transient delimiter, false otherwise.
     */
    public static boolean isTransientSegment(String streamSegmentName) {
        return getDelimiterPosition(streamSegmentName, TRANSIENT_DELIMITER, TRANSIENT_ID_LENGTH) >= 0;
    }

    /**
     * Attempts to extract the primary part of stream segment name before the epoch delimiter. This method returns a
     * valid value only if the StreamSegmentName was generated using the getQualifiedStreamSegmentName method.
     *
     * @param streamSegmentName The name of the StreamSegment to extract the name of the Primary StreamSegment name.
     * @return The primary part of StreamSegment.
     */
    public static String extractPrimaryStreamSegmentName(String streamSegmentName) {
        if (isTransactionSegment(streamSegmentName) || isTransientSegment(streamSegmentName)) {
            return extractPrimaryStreamSegmentName(getParentStreamSegmentName(streamSegmentName));
        }
        int endOfStreamNamePos = streamSegmentName.lastIndexOf(EPOCH_DELIMITER);
        if (endOfStreamNamePos < 0) {
            // epoch delimiter not present in the name, return the full name
            return streamSegmentName;
        }
        return streamSegmentName.substring(0, endOfStreamNamePos);
    }

    /**
     * Checks whether the given name is an Attribute Segment or not.
     *
     * @param segmentName   The name of the segment.
     * @return              True if the segment is an attribute Segment, false otherwise.
     */
    public static boolean isAttributeSegment(String segmentName) {
        return segmentName.endsWith(ATTRIBUTE_SUFFIX);
    }

    /**
     * Gets the name of the meta-Segment mapped to the given Segment Name that is responsible with storing extended attributes.
     *
     * @param segmentName The name of the Segment to get the Attribute segment name for.
     * @return The result.
     */
    public static String getAttributeSegmentName(String segmentName) {
        Preconditions.checkArgument(!isAttributeSegment(segmentName), "segmentName is already an attribute segment name");
        return segmentName + ATTRIBUTE_SUFFIX;
    }

    /**
     * Gets the name of the meta-Segment mapped to the given Segment Name that is responsible with storing its Rollover
     * information.
     * Existence of this file should also indicate that a Segment with this file has a rollover policy in place.
     *
     * @param segmentName The name of the Segment to get the Header segment name for.
     * @return The result.
     */
    public static String getHeaderSegmentName(String segmentName) {
        Preconditions.checkArgument(!segmentName.endsWith(HEADER_SUFFIX), "segmentName is already a segment header name");
        return segmentName + HEADER_SUFFIX;
    }

    /**
     * Checks whether given name is a Header Segment.
     *
     * @param segmentName The name of the segment.
     * @return true if the name is Header Segment. False otherwise
     */
    public static boolean isHeaderSegment(String segmentName) {
        return segmentName.endsWith(HEADER_SUFFIX);
    }

    /**
     * Gets the name of the Segment name from its Header Segment Name.
     *
     * @param headerSegmentName The name of the Header Segment.
     * @return The Segment Name.
     */
    public static String getSegmentNameFromHeader(String headerSegmentName) {
        Preconditions.checkArgument(headerSegmentName.endsWith(HEADER_SUFFIX));
        return headerSegmentName.substring(0, headerSegmentName.length() - HEADER_SUFFIX.length());
    }

    /**
     * Gets the name of the SegmentChunk for the given Segment and Offset.
     *
     * @param segmentName The name of the Segment to get the SegmentChunk name for.
     * @param offset      The starting offset of the SegmentChunk.
     * @return The SegmentChunk name.
     */
    public static String getSegmentChunkName(String segmentName, long offset) {
        Preconditions.checkArgument(!segmentName.contains(OFFSET_SUFFIX), "segmentName is already a SegmentChunk name");
        return segmentName + OFFSET_SUFFIX + offset;
    }

    /**
     * Gets the name of the SegmentChunk for the given segment, epoch and offset.
     *
     * @param segmentName The name of the Segment to get the SegmentChunk name for.
     * @param epoch       The epoch of the container.
     * @param offset      The starting offset of the SegmentChunk.
     * @return formatted chunk name.
     */
    public static String getSegmentChunkName(String segmentName, long epoch, long offset) {
        return String.format(CHUNK_NAME_FORMAT_WITH_EPOCH_OFFSET, segmentName, epoch, offset, UUID.randomUUID());
    }


    /**
     * Gets the name of the read index block entry for the given segment and offset.
     *
     * @param segmentName The name of the Segment.
     * @param offset      The starting offset of the block.
     * @return formatted read index block entry name.
     */
    public static String getSegmentReadIndexBlockName(String segmentName, long offset) {
        return String.format(BLOCK_INDEX_NAME_FORMAT_WITH_OFFSET, segmentName, offset);
    }

    /**
     * Checks whether given name is a Container Metadata Segment.
     *
     * @param segmentName The name of the segment.
     * @return true if the name is Container Metadata Segment. False otherwise
     */
    public static boolean isMetadataSegmentName(String segmentName) {
        return segmentName.startsWith(METADATA_SEGMENT_NAME_PREFIX);
    }

    /**
     * Gets the name of the Segment that is used to store the Container's Segment Metadata. There is one such Segment
     * per container.
     *
     * @param containerId The Id of the Container.
     * @return The Metadata Segment name.
     */
    public static String getMetadataSegmentName(int containerId) {
        Preconditions.checkArgument(containerId >= 0, "containerId must be a non-negative number.");
        return String.format(METADATA_SEGMENT_NAME_FORMAT, containerId);
    }

    /**
     * Checks whether given name is a Storage Metadata Segment.
     *
     * @param segmentName The name of the segment.
     * @return true if the name is Storage Metadata Segment. False otherwise
     */
    public static boolean isStorageMetadataSegmentName(String segmentName) {
        return segmentName.startsWith(STORAGE_METADATA_SEGMENT_NAME_PREFIX);
    }

    /**
     * Gets the name of the Segment that is used to store the Container's Segment Metadata. There is one such Segment
     * per container.
     *
     * @param containerId The Id of the Container.
     * @return The Metadata Segment name.
     */
    public static String getStorageMetadataSegmentName(int containerId) {
        Preconditions.checkArgument(containerId >= 0, "containerId must be a non-negative number.");
        return String.format(STORAGE_METADATA_SEGMENT_NAME_FORMAT, containerId);
    }

    /**
     * Gets file name of SystemJournal for given container instance.
     * @param containerId The Id of the Container.
     * @param epoch Epoch of the container instance.
     * @param currentFileIndex Current index for journal file.
     * @return File name of SystemJournal for given container instance
     */
    public static String getSystemJournalFileName(int containerId, long epoch, long currentFileIndex) {
        return String.format(SYSJOURNAL_NAME_FORMAT, epoch, containerId, currentFileIndex);
    }

    /**
     * Gets file name of SystemJournal snapshot for given container instance.
     * @param containerId The Id of the Container.
     * @param epoch Epoch of the container instance.
     * @param currentSnapshotIndex Current index for journal file.
     * @return File name of SystemJournal for given container instance
     */
    public static String getSystemJournalSnapshotFileName(int containerId, long epoch, long currentSnapshotIndex) {
        return String.format(SYSJOURNAL_SNAPSHOT_NAME_FORMAT, epoch, containerId, currentSnapshotIndex);
    }

    /**
     * Gets file name of ContainerEpochInfo for the given container instance.
     * @param containerId The Id of the Container.
     * @return File name of ContainerEpochInfo for given container instance
     */
    public static String getContainerEpochFileName(int containerId) {
        return String.format(CONTAINER_EPOCH_INFO, containerId);
    }
  
    /**
     * Gets file name of SystemJournal snapshot info file for given container instance.
     * @param containerId The Id of the Container.
     * @return File name of SystemJournal for given container instance
     */
    public static String getSystemJournalSnapshotInfoFileName(int containerId) {
        return String.format(SYSJOURNAL_SNAPSHOT_INFO_NAME_FORMAT, containerId);
    }

    /**
     * Method to compute 64 bit segment id which takes segment number and epoch and composes it as
     * `msb = epoch` `lsb = segmentNumber`.
     * Primary id identifies the segment container mapping and primary + secondary uniquely identifies a segment
     * within a stream.
     *
     * @param segmentNumber segment number.
     * @param epoch epoch in which segment was created.
     * @return segment id which is composed using segment number and epoch.
     */
    public static long computeSegmentId(int segmentNumber, int epoch) {
        Preconditions.checkArgument(segmentNumber >= 0);
        Preconditions.checkArgument(epoch >= 0);
        return (long) epoch << 32 | (segmentNumber & 0xFFFFFFFFL);
    }

    /**
     * Method to extract segmentNumber from given segment id. Segment number is encoded in 32 msb of segment id
     *
     * @param segmentId segment id.
     * @return segment number by extracting it from segment id.
     */
    public static int getSegmentNumber(long segmentId) {
        return (int) segmentId;
    }

    /**
     * Method to extract epoch from given segment id. Epoch is encoded in 32 lsb of the segment id.
     *
     * @param segmentId segment id.
     * @return epoch by extracting it from segment id.
     */
    public static int getEpoch(long segmentId) {
        return (int) (segmentId >> 32);
    }

    /**
     * Method to extract epoch from given transaction id.
     *
     * @param txnId Unique id of the transaction.
     * @return epoch by extracting it the transaction id.
     */
    public static int getEpoch(UUID txnId) {
        return (int) (txnId.getMostSignificantBits() >> 32);
    }

    /**
     * Compose and return scoped stream name.
     *
     * @param scope scope to be used in ScopedStream name.
     * @param streamName stream name to be used in ScopedStream name.
     * @return scoped stream name.
     */
    public static String getScopedStreamName(String scope, String streamName) {
        return getScopedStreamNameInternal(scope, streamName).toString();
    }

    /**
     * Compose and return scoped Key-Value Table name.
     *
     * @param scope scope to be used in scoped Key-Value Table name.
     * @param streamName Key-Value Table name to be used in Scoped Key-Value Table name.
     * @return scoped Key-Value Table name.
     */
    public static String getScopedKeyValueTableName(String scope, String streamName) {
        return getScopedStreamNameInternal(scope, streamName).toString();
    }

    /**
     * Compose and return scoped ReaderGroup name.
     *
     * @param scope scope to be used in ScopedReaderGroup name.
     * @param rgName ReaderGroup name to be used in ScopedReaderGroup name.
     * @return scoped stream name.
     */
    public static String getScopedReaderGroupName(String scope, String rgName) {
        return getScopedStreamNameInternal(scope, rgName).toString();
    }

    /**
     * Method to generate Fully Qualified TableSegmentName using scope, stream and segment id.
     *
     * @param scope scope to be used in the ScopedTableSegment name
     * @param kvTableName kvTable name to be used in ScopedTableSegment name.
     * @param segmentId segment id to be used in ScopedStreamSegment name.
     * @return fully qualified TableSegmentName for a TableSegment that is part of the KeyValueTable.
     */
    public static String getQualifiedTableSegmentName(String scope, String kvTableName, long segmentId) {
        int segmentNumber = getSegmentNumber(segmentId);
        int epoch = getEpoch(segmentId);
        StringBuilder sb = getScopedStreamNameInternal(scope, kvTableName + KVTABLE_SUFFIX);
        sb.append('/');
        sb.append(segmentNumber);
        sb.append(EPOCH_DELIMITER);
        sb.append(epoch);
        return sb.toString();
    }

    /**
     * Returns a list representing the components of a scoped Stream/Key-Value Table name.
     *
     * @param scopedName The scoped name.
     * @return A list containing the components. If the scoped name was properly formatted, this list should have
     * two elements: element index 0 has the scope name and element index 1 has the stream name.
     * @throws IllegalStateException If 'scopedName' is not in the form 'scope/name`.
     */
    public static List<String> extractScopedNameTokens(String scopedName) {
        String[] tokens = scopedName.split("/");
        Preconditions.checkArgument(tokens.length == 2, "Unexpected format for '%s'. Expected format '<scope-name>/<name>'.", scopedName);
        return Arrays.asList(tokens);
    }

    /**
     * Method to generate Fully Qualified StreamSegmentName using scope, stream and segment id.
     *
     * @param scope scope to be used in the ScopedStreamSegment name
     * @param streamName stream name to be used in ScopedStreamSegment name.
     * @param segmentId segment id to be used in ScopedStreamSegment name.
     * @return fully qualified StreamSegmentName.
     */
    public static String getQualifiedStreamSegmentName(String scope, String streamName, long segmentId) {
        int segmentNumber = getSegmentNumber(segmentId);
        int epoch = getEpoch(segmentId);
        StringBuilder sb = getScopedStreamNameInternal(scope, streamName);
        sb.append('/');
        sb.append(segmentNumber);
        sb.append(EPOCH_DELIMITER);
        sb.append(epoch);
        return sb.toString();
    }

    /**
     * Method to extract different parts of stream segment name.
     * The tokens extracted are in following order scope, stream name and segment id.
     * If its a transational segment, the transaction id is ignored.
     * This function works even when scope is not set.
     *
     * @param qualifiedName StreamSegment's qualified name.
     * @return tokens capturing different components of stream segment name. Note: segmentId is extracted and sent back
     * as a String
     */
    public static List<String> extractSegmentTokens(String qualifiedName) {
        Preconditions.checkNotNull(qualifiedName);
        String originalSegmentName = isTransactionSegment(qualifiedName) ? getParentStreamSegmentName(qualifiedName) : qualifiedName;

        List<String> retVal = new LinkedList<>();
        String[] tokens = originalSegmentName.split("/");
        int segmentIdIndex = tokens.length == 2 ? 1 : 2;
        long segmentId;
        if (tokens[segmentIdIndex].contains(EPOCH_DELIMITER)) {
            String[] segmentIdTokens = tokens[segmentIdIndex].split(EPOCH_DELIMITER);
            segmentId = computeSegmentId(Integer.parseInt(segmentIdTokens[0]), Integer.parseInt(segmentIdTokens[1]));
        } else {
            // no secondary delimiter, set the secondary id to 0 for segment id computation
            segmentId = computeSegmentId(Integer.parseInt(tokens[segmentIdIndex]), 0);
        }
        retVal.add(tokens[0]);
        if (tokens.length == 3) {
            retVal.add(tokens[1]);
        }
        retVal.add(Long.toString(segmentId));

        return retVal;
    }

    private static StringBuilder getScopedStreamNameInternal(String scope, String streamName) {
        StringBuilder sb = new StringBuilder();
        if (!Strings.isNullOrEmpty(scope)) {
            sb.append(scope);
            sb.append('/');
        }
        sb.append(streamName);
        return sb;
    }

    // region table names

    /**
     * Method to generate Fully Qualified table name using scope, and other tokens to be used to compose the table name.
     * The composed name has following format: {@literal <scope>/_tables/<tokens[0]>/<tokens[1]>...}
     *
     * @param scope scope in which table segment to create
     * @param tokens tokens used for composing table segment name
     * @return Fully qualified table segment name composed of supplied tokens.
     */
    public static String getQualifiedTableName(String scope, String... tokens) {
        Preconditions.checkArgument(tokens != null && tokens.length > 0);
        StringBuilder sb = new StringBuilder();
        sb.append(String.format("%s/%s", scope, TABLES));
        for (String token : tokens) {
            sb.append('/');
            sb.append(token);
        }
        return sb.toString();
    }

    /**
     * Method to extract tokens that were used to compose fully qualified table segment name using method getQualifiedTableName.
     *
     * The first token in the returned list corresponds to scope. Remainder tokens correspond to tokens used to compose tableName.
     *
     * @param qualifiedName fully qualified table name
     * @return tokens capturing different components of table segment name. First element in the list represents scope
     */
    public static List<String> extractTableSegmentTokens(String qualifiedName) {
        Preconditions.checkNotNull(qualifiedName);
        List<String> retVal = new LinkedList<>();
        String[] tokens = qualifiedName.split("/");
        Preconditions.checkArgument(tokens.length > 2);
        Preconditions.checkArgument(tokens[1].equals(TABLES));
        // add scope
        retVal.add(tokens[0]);
        for (int i = 2; i < tokens.length; i++) {
            retVal.add(tokens[i]);
        }

        return retVal;
    }

    /**
     * Method to check if given segment name is a table name generated using getQualifiedTableName.
     * @param qualifiedName qualified table name
     * @return true if the name is generated using getQualifiedTableName. False otherwise
     */
    public static boolean isTableSegment(String qualifiedName) {
        Preconditions.checkNotNull(qualifiedName);
        String[] tokens = qualifiedName.split("/");
        Preconditions.checkArgument(tokens.length > 2);

        return tokens[1].equals(TABLES);
    }
    // endregion

    // region metrics
    /**
     * Generate segment tags (string array) on the input fully qualified segment name to be associated with a metric.
     *
     * @param qualifiedSegmentName Fully qualified segment name.
     * @return String array as segment tag of metric.
     */
    public static String[] segmentTags(String qualifiedSegmentName) {
        Preconditions.checkNotNull(qualifiedSegmentName);
        String[] tags = {TAG_SCOPE, null, TAG_STREAM, null, TAG_SEGMENT, null, TAG_EPOCH, null};

        return updateSegmentTags(qualifiedSegmentName, tags);
    }

    /**
     * Generate segment tags (string array) on the input fully qualified segment name and writer id to be associated with a metric.
     * @param qualifiedSegmentName Fully qualified segment name.
     * @param writerId The writer id.
     * @return String arrays as a segment tag of metric.
     */
    public static String[] segmentTags(String qualifiedSegmentName, String writerId) {
        Preconditions.checkNotNull(qualifiedSegmentName);
        Exceptions.checkNotNullOrEmpty(writerId, "writerId");
        String[] tags = {TAG_SCOPE, null, TAG_STREAM, null, TAG_SEGMENT, null, TAG_EPOCH, null, TAG_WRITER, null};

        updateSegmentTags(qualifiedSegmentName, tags);
        tags[9] = writerId; // update the writer id tag.
        return tags;
    }

    private static String[] updateSegmentTags(String qualifiedSegmentName, String[] tags) {
        String segmentBaseName = getSegmentBaseName(qualifiedSegmentName);
        String[] tokens = segmentBaseName.split("/");

        int segmentIdIndex = (tokens.length == 1) ? 0 : (tokens.length) == 2 ? 1 : 2;
        if (tokens[segmentIdIndex].contains(EPOCH_DELIMITER)) {
            String[] segmentIdTokens = tokens[segmentIdIndex].split(EPOCH_DELIMITER);
            tags[5] = segmentIdTokens[0];
            tags[7] = segmentIdTokens[1];
        } else {
            tags[5] = tokens[segmentIdIndex];
            tags[7] = "0";
        }
        if (tokens.length == 3) {
            tags[1] = tokens[0];
            tags[3] = tokens[1];
        } else if (tokens.length == 1) {
            tags[1] = TAG_DEFAULT;
            tags[3] = TAG_DEFAULT;
        } else {
            tags[1] = TAG_DEFAULT;
            tags[3] = tokens[0];
        }
        return tags;
    }

    /**
     * Generate writer tags (string array) based on the writerId.
     *
     * @param writerId Writer id.
     * @return String array as writer tag of metric.
     */
    public static String[] writerTags(String writerId) {
        Exceptions.checkNotNullOrEmpty(writerId, "writerId");
        return new String[]{TAG_WRITER, writerId};
    }

    /**
     * Get base name of segment with the potential transaction delimiter removed.
     *
     * @param segmentQualifiedName fully qualified segment name.
     * @return the base name of segment.
     */
    private static String getSegmentBaseName(String segmentQualifiedName) {
        String segmentBaseName = NameUtils.getParentStreamSegmentName(segmentQualifiedName);
        return (segmentBaseName == null) ? segmentQualifiedName : segmentBaseName;
    }

    /**
     * Get the name for this EventProcessor internal Segment.
     *
     * @param containerId    Id of the container where this Segment lives.
     * @param processorName  Name of the EventProcessor.
     * @return The name for the internal Segment used by an EventProcessor.
     */
    public static String getEventProcessorSegmentName(int containerId, String processorName) {
        return String.format(CONTAINER_EVENT_PROCESSOR_SEGMENT_NAME, processorName, containerId);
    }

    // endregion

    /**
     * Construct an internal representation of stream name. This is required to distinguish between user created
     * and Pravega internally created streams.
     *
     * @param streamName    The stream name for which we need to construct an internal name.
     * @return              The stream name which has to be used internally in the Pravega system.
     */
    public static String getInternalNameForStream(String streamName) {
        return INTERNAL_NAME_PREFIX + streamName;
    }

    /**
     * Construct a stream name which will internally be used by the readergroup implementation.
     *
     * @param groupNameName The readergroup name for which we need to construct an internal stream name.
     * @return              The stream name which has to be used internally by the reader group implementation.
     */
    public static String getStreamForReaderGroup(String groupNameName) {
        return READER_GROUP_STREAM_PREFIX + groupNameName;
    }

    /**
     * Validates a user created stream name.
     *
     * @param name User supplied stream name to validate.
     * @return The name in the case is valid.
     */
    public static String validateUserStreamName(String name) {
        Preconditions.checkNotNull(name);
        Preconditions.checkArgument(name.length() <= MAX_GIVEN_NAME_SIZE, "Name cannot exceed %s characters", MAX_GIVEN_NAME_SIZE);
        Preconditions.checkArgument(name.matches("[\\p{Alnum}\\.\\-]+"), "Name must be a-z, 0-9, ., -.");
        return name;
    }

    /**
     * Validates a user-created Key-Value Table name.
     * @param name User supplied Key-Value Table name to validate.
     * @return The name, if valid.
     */
    public static String validateUserKeyValueTableName(String name) {
        return validateUserStreamName(name); // Currently, the same rules apply as for Streams.
    }

    /**
     * Validates an internal stream name.
     *
     * @param name Stream name to validate.
     * @return The name in the case is valid.
     */
    public static String validateStreamName(String name) {
        Preconditions.checkNotNull(name);

        // In addition to user stream names, pravega internally created stream have a special prefix.
        final String matcher = "[" + INTERNAL_NAME_PREFIX + "]?[\\p{Alnum}\\.\\-]+";
        Preconditions.checkArgument(name.length() <= MAX_NAME_SIZE, "Name cannot exceed %s characters", MAX_NAME_SIZE);
        Preconditions.checkArgument(name.matches(matcher), "Name must be " + matcher);
        return name;
    }

    /**
     * Validates a user created scope name.
     *
     * @param name Scope name to validate.
     * @return The name in the case is valid.
     */
    public static String validateUserScopeName(String name) {
        Preconditions.checkNotNull(name);
        Preconditions.checkArgument(name.length() <= MAX_NAME_SIZE, "Name cannot exceed %s characters", MAX_NAME_SIZE);
        Preconditions.checkArgument(name.matches("[\\p{Alnum}\\.\\-]+"), "Name must be a-z, 0-9, ., -.");
        return name;
    }

    /**
     * Validates a scope name.
     *
     * @param name Scope name to validate.
     * @return The name in the case is valid.
     */
    public static String validateScopeName(String name) {
        return validateStreamName(name);
    }

    /**
     * Validates a reader group name.
     *
     * @param name Reader group name to validate.
     * @return The name in the case is valid.
     */
    public static String validateReaderGroupName(String name) {
        return validateUserStreamName(name);
    }

    /**
     * Validates a readerId.
     *
     * @param readerId ReaderId to validate.
     * @return The name in the case is valid.
     */
    public static String validateReaderId(String readerId) {
        return validateUserStreamName(readerId);
    }

    /**
     * Validates a writerId.
     *
     * @param writerId ReaderId to validate.
     * @return The name in the case is valid.
     */
    public static String validateWriterId(String writerId) {
        return validateUserStreamName(writerId);
    }

    // region watermark
    public static String getMarkStreamForStream(String stream) {
        StringBuilder sb = new StringBuilder();
        sb.append(MARK_PREFIX);
        sb.append(stream);
        return sb.toString();
    }

    /**
     * Parse the connection name to fetch the connection details.
     *
     * @param connection String with connection information.
     * @return String array with endpoint and port details.
     */
    public static String[] getConnectionDetails(String connection) {
        Preconditions.checkNotNull(connection);
        return connection.split(":");
    }

    /**
     * Checks whether the given name is an Index Segment or not.
     *
     * @param segmentName   The name of the segment.
     * @return              True if the segment is an index Segment, false otherwise.
     */
    public static boolean isIndexSegment(String segmentName) {
        return segmentName.endsWith(INDEX_SEGMENT_SUFFIX);
    }

    /**
     * Gets the name of the index-Segment mapped to the given Segment Name that is responsible with storing index metadata.
     *
     * @param segmentName The name of the Segment to get the index segment name for.
     * @return The result.
     */
    public static String getIndexSegmentName(String segmentName) {
        Preconditions.checkArgument(!isIndexSegment(segmentName), "segmentName is already an index segment name");
        return segmentName + INDEX_SEGMENT_SUFFIX;
    }
}<|MERGE_RESOLUTION|>--- conflicted
+++ resolved
@@ -208,11 +208,6 @@
     private static final String SYSJOURNAL_SNAPSHOT_NAME_FORMAT = INTERNAL_CONTAINER_PREFIX + "_sysjournal.epoch%d.container%d.snapshot%d";
 
     /**
-     * Format for Container System snapshot file name.
-     */
-    private static final String SYSJOURNAL_SNAPSHOT_INFO_NAME_FORMAT = INTERNAL_CONTAINER_PREFIX + "_sysjournal.container%d.snapshot_info";
-
-    /**
      * The Transaction unique identifier is made of two parts, each having a length of 16 bytes (64 bits in Hex).
      */
     private static final int TRANSACTION_PART_LENGTH = Long.BYTES * 8 / 4;
@@ -258,15 +253,6 @@
      */
     private static final String CONTAINER_EVENT_PROCESSOR_SEGMENT_NAME = INTERNAL_CONTAINER_PREFIX + "event_processor_%s_%d";
 
-<<<<<<< HEAD
-    private static final String CONTAINER_EPOCH_INFO = INTERNAL_CONTAINER_PREFIX + "container_%d_epoch";
-
-=======
-    /**
-     * This is appended at the end of the Segment name to indicate it stores its index metadata.
-     */
-    private static final String INDEX_SEGMENT_SUFFIX = "#index";
->>>>>>> 44249e16
     //endregion
 
     /**
@@ -527,6 +513,7 @@
         return String.format(SYSJOURNAL_NAME_FORMAT, epoch, containerId, currentFileIndex);
     }
 
+
     /**
      * Gets file name of SystemJournal snapshot for given container instance.
      * @param containerId The Id of the Container.
@@ -536,24 +523,6 @@
      */
     public static String getSystemJournalSnapshotFileName(int containerId, long epoch, long currentSnapshotIndex) {
         return String.format(SYSJOURNAL_SNAPSHOT_NAME_FORMAT, epoch, containerId, currentSnapshotIndex);
-    }
-
-    /**
-     * Gets file name of ContainerEpochInfo for the given container instance.
-     * @param containerId The Id of the Container.
-     * @return File name of ContainerEpochInfo for given container instance
-     */
-    public static String getContainerEpochFileName(int containerId) {
-        return String.format(CONTAINER_EPOCH_INFO, containerId);
-    }
-  
-    /**
-     * Gets file name of SystemJournal snapshot info file for given container instance.
-     * @param containerId The Id of the Container.
-     * @return File name of SystemJournal for given container instance
-     */
-    public static String getSystemJournalSnapshotInfoFileName(int containerId) {
-        return String.format(SYSJOURNAL_SNAPSHOT_INFO_NAME_FORMAT, containerId);
     }
 
     /**
@@ -999,6 +968,7 @@
         sb.append(stream);
         return sb.toString();
     }
+    // endregion
 
     /**
      * Parse the connection name to fetch the connection details.
@@ -1010,25 +980,4 @@
         Preconditions.checkNotNull(connection);
         return connection.split(":");
     }
-
-    /**
-     * Checks whether the given name is an Index Segment or not.
-     *
-     * @param segmentName   The name of the segment.
-     * @return              True if the segment is an index Segment, false otherwise.
-     */
-    public static boolean isIndexSegment(String segmentName) {
-        return segmentName.endsWith(INDEX_SEGMENT_SUFFIX);
-    }
-
-    /**
-     * Gets the name of the index-Segment mapped to the given Segment Name that is responsible with storing index metadata.
-     *
-     * @param segmentName The name of the Segment to get the index segment name for.
-     * @return The result.
-     */
-    public static String getIndexSegmentName(String segmentName) {
-        Preconditions.checkArgument(!isIndexSegment(segmentName), "segmentName is already an index segment name");
-        return segmentName + INDEX_SEGMENT_SUFFIX;
-    }
 }