/**
 * Licensed to the Apache Software Foundation (ASF) under one
 * or more contributor license agreements.  See the NOTICE file
 * distributed with this work for additional information
 * regarding copyright ownership.  The ASF licenses this file
 * to you under the Apache License, Version 2.0 (the
 * "License"); you may not use this file except in compliance
 * with the License.  You may obtain a copy of the License at
 * <p>
 * http://www.apache.org/licenses/LICENSE-2.0
 * <p>
 * Unless required by applicable law or agreed to in writing, software
 * distributed under the License is distributed on an "AS IS" BASIS,
 * WITHOUT WARRANTIES OR CONDITIONS OF ANY KIND, either express or implied.
 * See the License for the specific language governing permissions and
 * limitations under the License.
 */
package com.emc.pravega.stream;

import java.io.Serializable;

/**
 * The configuration of a Stream.
 */
<<<<<<< HEAD
public interface StreamConfiguration extends Serializable {
    
=======
public interface StreamConfiguration {

>>>>>>> ace58c7d
    /**
     * Gets the scope of the stream.
     */
    String getScope();

    /**
     * Gets the name of the stream.
     */
    String getName();

    /**
     * Gets the stream's scaling policy.
     */
    ScalingPolicy getScalingPolicy();
}<|MERGE_RESOLUTION|>--- conflicted
+++ resolved
@@ -22,25 +22,23 @@
 /**
  * The configuration of a Stream.
  */
-<<<<<<< HEAD
 public interface StreamConfiguration extends Serializable {
     
-=======
-public interface StreamConfiguration {
-
->>>>>>> ace58c7d
     /**
-     * Gets the scope of the stream.
+     * Api to return scope.
+     * @return The scope of the stream.
      */
     String getScope();
 
     /**
-     * Gets the name of the stream.
+     * Api to return stream name.
+     * @return The name of the stream.
      */
     String getName();
 
     /**
-     * Gets the stream's scaling policy.
+     * Api to return scaling policy.
+     * @return The stream's scaling policy.
      */
     ScalingPolicy getScalingPolicy();
 }